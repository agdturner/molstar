--- conflicted
+++ resolved
@@ -10,13 +10,8 @@
 import { PolymerGapIterator, PolymerGapLocationIterator, markPolymerGapElement, getPolymerGapElementLoci } from './util/polymer';
 import { Vec3 } from 'mol-math/linear-algebra';
 import { UnitsMeshVisual, UnitsMeshParams } from '../units-visual';
-<<<<<<< HEAD
 import { SizeThemeOptions, SizeThemeName } from 'mol-theme/size';
-import { SelectParam, NumberParam, paramDefaultValues } from 'mol-util/parameter';
-=======
-import { SizeTheme, SizeThemeOptions, SizeThemeName } from 'mol-theme/size';
 import { ParamDefinition as PD } from 'mol-util/param-definition';
->>>>>>> 9c348e05
 import { LinkCylinderParams } from './util/link';
 import { Mesh } from 'mol-geo/geometry/mesh/mesh';
 import { MeshBuilder } from 'mol-geo/geometry/mesh/mesh-builder';
@@ -29,14 +24,7 @@
 const segmentCount = 10
 
 export const PolymerGapCylinderParams = {
-<<<<<<< HEAD
-    radialSegments: NumberParam('Radial Segments', '', 16, 3, 56, 1),
-=======
-    sizeTheme: PD.Select<SizeThemeName>('Size Theme', '', 'physical', SizeThemeOptions),
-    sizeValue: PD.Numeric('Size Value', '', 1, 0, 10, 0.1),
-    sizeFactor: PD.Numeric('Size Factor', '', 0.3, 0, 10, 0.1),
     radialSegments: PD.Numeric('Radial Segments', '', 16, 3, 56, 1),
->>>>>>> 9c348e05
 }
 export const DefaultPolymerGapCylinderProps = PD.getDefaultValues(PolymerGapCylinderParams)
 export type PolymerGapCylinderProps = typeof DefaultPolymerGapCylinderProps
