--- conflicted
+++ resolved
@@ -76,17 +76,9 @@
     const vertexCount = nucleotideElementCount * (26 + radialSegments * 2);
     const builderState = MeshBuilder.createState(vertexCount, vertexCount / 4, mesh);
 
-    const { elements, model } = unit;
-<<<<<<< HEAD
-    const { chainAtomSegments, residueAtomSegments, atoms, index: atomicIndex } = model.atomicHierarchy;
-    const { moleculeType, traceElementIndex } = model.atomicHierarchy.derived.residue;
-    const { label_comp_id } = atoms;
-    const c = unit.conformation;
-=======
+    const { elements, model, conformation: c } = unit;
     const { chainAtomSegments, residueAtomSegments } = model.atomicHierarchy;
     const { moleculeType } = model.atomicHierarchy.derived.residue;
-    const pos = unit.conformation.invariantPosition;
->>>>>>> 2f0230dc
 
     const chainIt = Segmentation.transientSegments(chainAtomSegments, elements);
     const residueIt = Segmentation.transientSegments(residueAtomSegments, elements);
@@ -107,46 +99,20 @@
 
                 builderState.currentGroup = i;
 
-<<<<<<< HEAD
-                let isPurine = isPurineBase(compId);
-                let isPyrimidine = isPyrimidineBase(compId);
-
-                if (!isPurine && !isPyrimidine) {
-                    // detect Purine or Pyrimidin based on geometry
-                    const idxC4 = atomicIndex.findAtomOnResidue(residueIndex, 'C4');
-                    const idxN9 = atomicIndex.findAtomOnResidue(residueIndex, 'N9');
-                    if (idxC4 !== -1 && idxN9 !== -1 && Vec3.distance(c.invariantPosition(idxC4, pC4), c.invariantPosition(idxN9, pN9)) < 1.6) {
-                        isPurine = true;
-                    } else {
-                        isPyrimidine = true;
-                    }
-                }
-=======
                 const { isPurine, isPyrimidine } = getNucleotideBaseType(unit, residueIndex);
->>>>>>> 2f0230dc
 
                 if (isPurine) {
                     setPurinIndices(idx, unit, residueIndex);
 
-<<<<<<< HEAD
-                    if (idxN9 !== -1 && idxTrace !== -1) {
-                        c.invariantPosition(idxN9, pN9); c.invariantPosition(idxTrace, pTrace);
-=======
                     if (idx.N9 !== -1 && idx.trace !== -1) {
-                        pos(idx.N9, pN9); pos(idx.trace, pTrace);
->>>>>>> 2f0230dc
+                        c.invariantPosition(idx.N9, pN9); c.invariantPosition(idx.trace, pTrace);
                         builderState.currentGroup = i;
                         addCylinder(builderState, pN9, pTrace, 1, cylinderProps);
                         addSphere(builderState, pN9, radius, detail);
                     }
 
-<<<<<<< HEAD
-                    if (idxN1 !== -1 && idxC2 !== -1 && idxN3 !== -1 && idxC4 !== -1 && idxC5 !== -1 && idxC6 !== -1 && idxN7 !== -1 && idxC8 !== -1 && idxN9 !== -1) {
-                        c.invariantPosition(idxN1, pN1); c.invariantPosition(idxC2, pC2); c.invariantPosition(idxN3, pN3); c.invariantPosition(idxC4, pC4); c.invariantPosition(idxC5, pC5); c.invariantPosition(idxC6, pC6); c.invariantPosition(idxN7, pN7); c.invariantPosition(idxC8, pC8);
-=======
                     if (hasPurinIndices(idx)) {
-                        pos(idx.N1, pN1); pos(idx.C2, pC2); pos(idx.N3, pN3); pos(idx.C4, pC4); pos(idx.C5, pC5); pos(idx.C6, pC6); pos(idx.N7, pN7); pos(idx.C8, pC8);
->>>>>>> 2f0230dc
+                        c.invariantPosition(idx.N1, pN1); c.invariantPosition(idx.C2, pC2); c.invariantPosition(idx.N3, pN3); c.invariantPosition(idx.C4, pC4); c.invariantPosition(idx.C5, pC5); c.invariantPosition(idx.C6, pC6); c.invariantPosition(idx.N7, pN7); c.invariantPosition(idx.C8, pC8);
 
                         Vec3.triangleNormal(normal, pN1, pC4, pC5);
                         Vec3.scale(normal, normal, thickness);
@@ -157,39 +123,17 @@
                         MeshBuilder.addTriangleFan(builderState, positionsRing5_6, fanIndicesBottomRing5_6);
                     }
                 } else if (isPyrimidine) {
-<<<<<<< HEAD
-                    idxTrace = traceElementIndex[residueIndex];
-                    idxN1 = atomicIndex.findAtomOnResidue(residueIndex, 'N1');
-                    if (idxN1 === -1) {
-                        // modified ring, e.g. DZ
-                        idxN1 = atomicIndex.findAtomOnResidue(residueIndex, 'C1');
-                    }
-                    idxC2 = atomicIndex.findAtomOnResidue(residueIndex, 'C2');
-                    idxN3 = atomicIndex.findAtomOnResidue(residueIndex, 'N3');
-                    idxC4 = atomicIndex.findAtomOnResidue(residueIndex, 'C4');
-                    idxC5 = atomicIndex.findAtomOnResidue(residueIndex, 'C5');
-                    idxC6 = atomicIndex.findAtomOnResidue(residueIndex, 'C6');
-
-                    if (idxN1 !== -1 && idxTrace !== -1) {
-                        c.invariantPosition(idxN1, pN1); c.invariantPosition(idxTrace, pTrace);
-=======
                     setPyrimidineIndices(idx, unit, residueIndex);
 
                     if (idx.N1 !== -1 && idx.trace !== -1) {
-                        pos(idx.N1, pN1); pos(idx.trace, pTrace);
->>>>>>> 2f0230dc
+                        c.invariantPosition(idx.N1, pN1); c.invariantPosition(idx.trace, pTrace);
                         builderState.currentGroup = i;
                         addCylinder(builderState, pN1, pTrace, 1, cylinderProps);
                         addSphere(builderState, pN1, radius, detail);
                     }
 
-<<<<<<< HEAD
-                    if (idxN1 !== -1 && idxC2 !== -1 && idxN3 !== -1 && idxC4 !== -1 && idxC5 !== -1 && idxC6 !== -1) {
-                        c.invariantPosition(idxC2, pC2); c.invariantPosition(idxN3, pN3); c.invariantPosition(idxC4, pC4); c.invariantPosition(idxC5, pC5); c.invariantPosition(idxC6, pC6);
-=======
                     if (hasPyrimidineIndices(idx)) {
-                        pos(idx.C2, pC2); pos(idx.N3, pN3); pos(idx.C4, pC4); pos(idx.C5, pC5); pos(idx.C6, pC6);
->>>>>>> 2f0230dc
+                        c.invariantPosition(idx.C2, pC2); c.invariantPosition(idx.N3, pN3); c.invariantPosition(idx.C4, pC4); c.invariantPosition(idx.C5, pC5); c.invariantPosition(idx.C6, pC6);
 
                         Vec3.triangleNormal(normal, pN1, pC4, pC5);
                         Vec3.scale(normal, normal, thickness);
