/**
 * Copyright (c) 2019-2023 mol* contributors, licensed under MIT, See LICENSE file for more info.
 *
 * @author Alexander Rose <alexander.rose@weirdbyte.de>
 */

import { ValueCell } from '../../../mol-util';
import { GeometryUtils } from '../geometry';
import { ParamDefinition as PD } from '../../../mol-util/param-definition';
import { TransformData } from '../transform-data';
import { LocationIterator, PositionLocation } from '../../../mol-geo/util/location-iterator';
import { Theme } from '../../../mol-theme/theme';
import { SpheresValues } from '../../../mol-gl/renderable/spheres';
import { createColors } from '../color-data';
import { createMarkers } from '../marker-data';
import { TextureImage, calculateInvariantBoundingSphere, calculateTransformBoundingSphere, createTextureImage } from '../../../mol-gl/renderable/util';
import { Sphere3D } from '../../../mol-math/geometry';
import { createSizes, getMaxSize } from '../size-data';
import { Color } from '../../../mol-util/color';
import { BaseGeometry } from '../base';
import { createEmptyOverpaint } from '../overpaint-data';
import { createEmptyTransparency } from '../transparency-data';
import { hashFnv32a } from '../../../mol-data/util';
import { GroupMapping, createGroupMapping } from '../../util';
import { createEmptyClipping } from '../clipping-data';
import { Vec2, Vec3, Vec4 } from '../../../mol-math/linear-algebra';
import { RenderableState } from '../../../mol-gl/renderable';
import { createEmptySubstance } from '../substance-data';

export interface Spheres {
    readonly kind: 'spheres',

    /** Number of spheres */
    sphereCount: number,

    /** Center buffer as array of xyz values wrapped in a value cell */
    readonly centerBuffer: ValueCell<Float32Array>,
    /** Group buffer as array of group ids for each vertex wrapped in a value cell */
    readonly groupBuffer: ValueCell<Float32Array>,

    /** Bounding sphere of the spheres */
    readonly boundingSphere: Sphere3D
    /** Maps group ids to sphere indices */
    readonly groupMapping: GroupMapping

    setBoundingSphere(boundingSphere: Sphere3D): void

<<<<<<< HEAD
    readonly meta: { [k: string]: unknown }
=======
    shaderData: Spheres.ShaderData
>>>>>>> 911433e0
}

export namespace Spheres {
    export interface ShaderData {
        readonly positionGroup: ValueCell<TextureImage<Float32Array>>
        readonly texDim: ValueCell<Vec2>
        update(): void
    }

    export function create(centers: Float32Array, groups: Float32Array, sphereCount: number, spheres?: Spheres): Spheres {
        return spheres ?
            update(centers, groups, sphereCount, spheres) :
            fromArrays(centers, groups, sphereCount);
    }

    export function createEmpty(spheres?: Spheres): Spheres {
        const cb = spheres ? spheres.centerBuffer.ref.value : new Float32Array(0);
        const gb = spheres ? spheres.groupBuffer.ref.value : new Float32Array(0);
        return create(cb, gb, 0, spheres);
    }

    function hashCode(spheres: Spheres) {
        return hashFnv32a([
            spheres.sphereCount,
            spheres.centerBuffer.ref.version,
            spheres.groupBuffer.ref.version
        ]);
    }

    function fromArrays(centers: Float32Array, groups: Float32Array, sphereCount: number): Spheres {
        const boundingSphere = Sphere3D();
        let groupMapping: GroupMapping;

        let currentHash = -1;
        let currentGroup = -1;

        const positionGroup = ValueCell.create(createTextureImage(1, 4, Float32Array));
        const texDim = ValueCell.create(Vec2.create(0, 0));

        const spheres = {
            kind: 'spheres' as const,
            sphereCount,
            centerBuffer: ValueCell.create(centers),
            groupBuffer: ValueCell.create(groups),
            get boundingSphere() {
                const newHash = hashCode(spheres);
                if (newHash !== currentHash) {
                    const b = calculateInvariantBoundingSphere(spheres.centerBuffer.ref.value, spheres.sphereCount * 4, 4);
                    Sphere3D.copy(boundingSphere, b);
                    currentHash = newHash;
                }
                return boundingSphere;
            },
            get groupMapping() {
                if (spheres.groupBuffer.ref.version !== currentGroup) {
                    groupMapping = createGroupMapping(spheres.groupBuffer.ref.value, spheres.sphereCount, 4);
                    currentGroup = spheres.groupBuffer.ref.version;
                }
                return groupMapping;
            },
            setBoundingSphere(sphere: Sphere3D) {
                Sphere3D.copy(boundingSphere, sphere);
                currentHash = hashCode(spheres);
            },
<<<<<<< HEAD
            meta: {}
=======
            shaderData: {
                positionGroup,
                texDim,
                update() {
                    const pgt = createTextureImage(spheres.sphereCount, 4, Float32Array, positionGroup.ref.value.array);
                    setPositionGroup(pgt, spheres.centerBuffer.ref.value, spheres.groupBuffer.ref.value, spheres.sphereCount);
                    ValueCell.update(positionGroup, pgt);
                    ValueCell.update(texDim, Vec2.set(texDim.ref.value, pgt.width, pgt.height));
                }
            },
>>>>>>> 911433e0
        };
        return spheres;
    }

    function update(centers: Float32Array, groups: Float32Array, sphereCount: number, spheres: Spheres) {
        spheres.sphereCount = sphereCount;
        ValueCell.update(spheres.centerBuffer, centers);
        ValueCell.update(spheres.groupBuffer, groups);
        spheres.shaderData.update();
        return spheres;
    }

    function getStrideOffsetsAndSetPositionGroup(out: TextureImage<Float32Array>, centers: Float32Array, groups: Float32Array, count: number, strides: number[]) {
        const { array } = out;
        if (strides.length === 0) {
            for (let i = 0; i < count; ++i) {
                array[i * 4 + 0] = centers[i * 3 + 0];
                array[i * 4 + 1] = centers[i * 3 + 1];
                array[i * 4 + 2] = centers[i * 3 + 2];
                array[i * 4 + 3] = groups[i];
            }
            return;
        }

        const offsets = [0];

        let o = 0;
        for (let i = 0, il = strides.length; i < il; ++i) {
            const s = strides[i];
            for (let j = 0; j < count; ++j) {
                let handled = false;
                for (let k = 0; k < i; ++k) {
                    if (j % strides[k] === 0) {
                        handled = true;
                        break;
                    }
                }
                if (!handled && j % s === 0) {
                    array[o * 4 + 0] = centers[j * 3 + 0];
                    array[o * 4 + 1] = centers[j * 3 + 1];
                    array[o * 4 + 2] = centers[j * 3 + 2];
                    array[o * 4 + 3] = groups[j];
                    o += 1;
                }
            }
            offsets.push(o * 6);
        }

        return offsets;
    }

    type LodLevels = {
        minDistance: number
        maxDistance: number
        overlap: number
        stride: number
        scaleBias: number
    }[]

    function areLodLevelsEqual(a: LodLevels, b: LodLevels) {
        if (a.length !== b.length) return false;
        for (let i = 0, il = a.length; i < il; ++i) {
            if (a[i].maxDistance !== b[i].maxDistance) return false;
            if (a[i].minDistance !== b[i].minDistance) return false;
            if (a[i].overlap !== b[i].overlap) return false;
            if (a[i].stride !== b[i].stride) return false;
            if (a[i].scaleBias !== b[i].scaleBias) return false;
        }
        return true;
    }

    type LodLevelsValue = [minDistance: number, maxDistance: number, overlap: number, count: number, scale: number, stride: number, scaleBias: number][];

    function getLodLevelsValue(prop: LodLevels, sizeFactor: number, offsets: number[], count: number): LodLevelsValue {
        return prop.map((l, i) => {
            const stride = getAdjustedStride(l, sizeFactor);
            return [
                l.minDistance,
                l.maxDistance,
                l.overlap,
                offsets[offsets.length - 1 - i],
                Math.pow(Math.min(count, stride), 1 / l.scaleBias),
                l.stride,
                l.scaleBias,
            ];
        });
    }

    function getAdjustedStride(lodLevel: LodLevels[0], sizeFactor: number) {
        return Math.max(1, Math.round(lodLevel.stride / Math.pow(sizeFactor, lodLevel.scaleBias)));
    }

    function getStrides(lodLevels: LodLevels, sizeFactor: number) {
        return lodLevels.map(l => getAdjustedStride(l, sizeFactor)).reverse();
    }

    export const Params = {
        ...BaseGeometry.Params,
        sizeFactor: PD.Numeric(1, { min: 0, max: 10, step: 0.1 }),
        doubleSided: PD.Boolean(false, BaseGeometry.CustomQualityParamInfo),
        ignoreLight: PD.Boolean(false, BaseGeometry.ShadingCategory),
        xrayShaded: PD.Select<boolean | 'inverted'>(false, [[false, 'Off'], [true, 'On'], ['inverted', 'Inverted']], BaseGeometry.ShadingCategory),
        transparentBackfaces: PD.Select('off', PD.arrayToOptions(['off', 'on', 'opaque']), BaseGeometry.ShadingCategory),
        solidInterior: PD.Boolean(true, BaseGeometry.ShadingCategory),
        approximate: PD.Boolean(false, { ...BaseGeometry.ShadingCategory, description: 'Faster rendering, but has artifacts.' }),
        bumpFrequency: PD.Numeric(0, { min: 0, max: 10, step: 0.1 }, BaseGeometry.ShadingCategory),
        bumpAmplitude: PD.Numeric(1, { min: 0, max: 5, step: 0.1 }, BaseGeometry.ShadingCategory),
        lodLevels: PD.ObjectList({
            minDistance: PD.Numeric(0),
            maxDistance: PD.Numeric(0),
            overlap: PD.Numeric(0),
            stride: PD.Numeric(0),
            scaleBias: PD.Numeric(3, { min: 0.1, max: 10, step: 0.1 }),
        }, o => `${o.stride}`, {
            ...BaseGeometry.CullingLodCategory,
            defaultValue: [] as LodLevels
        })
    };
    export type Params = typeof Params

    export const Utils: GeometryUtils<Spheres, Params> = {
        Params,
        createEmpty,
        createValues,
        createValuesSimple,
        updateValues,
        updateBoundingSphere,
        createRenderableState,
        updateRenderableState,
        createPositionIterator
    };

    function createPositionIterator(spheres: Spheres, transform: TransformData): LocationIterator {
        const groupCount = spheres.sphereCount;
        const instanceCount = transform.instanceCount.ref.value;
        const location = PositionLocation();
        const p = location.position;
        const v = spheres.centerBuffer.ref.value;
        const m = transform.aTransform.ref.value;
        const getLocation = (groupIndex: number, instanceIndex: number) => {
            if (instanceIndex < 0) {
                Vec3.fromArray(p, v, groupIndex * 3);
            } else {
                Vec3.transformMat4Offset(p, v, m, 0, groupIndex * 3, instanceIndex * 16);
            }
            return location;
        };
        return LocationIterator(groupCount, instanceCount, 1, getLocation);
    }

    function createValues(spheres: Spheres, transform: TransformData, locationIt: LocationIterator, theme: Theme, props: PD.Values<Params>): SpheresValues {
        const { instanceCount, groupCount } = locationIt;
        const positionIt = createPositionIterator(spheres, transform);

        const color = createColors(locationIt, positionIt, theme.color);
        const size = createSizes(locationIt, theme.size);
        const marker = props.instanceGranularity
            ? createMarkers(instanceCount, 'instance')
            : createMarkers(instanceCount * groupCount, 'groupInstance');
        const overpaint = createEmptyOverpaint();
        const transparency = createEmptyTransparency();
        const material = createEmptySubstance();
        const clipping = createEmptyClipping();

        const counts = { drawCount: spheres.sphereCount * 2 * 3, vertexCount: spheres.sphereCount * 6, groupCount, instanceCount };

        const padding = spheres.boundingSphere.radius ? getMaxSize(size) * props.sizeFactor : 0;
        const invariantBoundingSphere = Sphere3D.expand(Sphere3D(), spheres.boundingSphere, padding);
        const boundingSphere = calculateTransformBoundingSphere(invariantBoundingSphere, transform.aTransform.ref.value, instanceCount, 0);

<<<<<<< HEAD
        const positionGroupTexture = createTextureImage(spheres.sphereCount, 4, Float32Array);
        const strides = getStrides(props.lodLevels, props.sizeFactor);
        const offsets = getStrideOffsetsAndSetPositionGroup(positionGroupTexture, spheres.centerBuffer.ref.value, spheres.groupBuffer.ref.value, spheres.sphereCount, strides);
        const lodLevels = offsets ? getLodLevelsValue(props.lodLevels, props.sizeFactor, offsets, spheres.sphereCount) : [];
=======
        spheres.shaderData.update();
>>>>>>> 911433e0

        return {
            dGeometryType: ValueCell.create('spheres'),

            uTexDim: spheres.shaderData.texDim,
            tPositionGroup: spheres.shaderData.positionGroup,

            boundingSphere: ValueCell.create(boundingSphere),
            invariantBoundingSphere: ValueCell.create(invariantBoundingSphere),
            uInvariantBoundingSphere: ValueCell.create(Vec4.ofSphere(invariantBoundingSphere)),
            ...color,
            ...size,
            ...marker,
            ...overpaint,
            ...transparency,
            ...material,
            ...clipping,
            ...transform,

            padding: ValueCell.create(padding),

            ...BaseGeometry.createValues(props, counts),
            uSizeFactor: ValueCell.create(props.sizeFactor),
            uDoubleSided: ValueCell.create(props.doubleSided),
            dIgnoreLight: ValueCell.create(props.ignoreLight),
            dXrayShaded: ValueCell.create(props.xrayShaded === 'inverted' ? 'inverted' : props.xrayShaded === true ? 'on' : 'off'),
            dTransparentBackfaces: ValueCell.create(props.transparentBackfaces),
            dSolidInterior: ValueCell.create(props.solidInterior),
            dApproximate: ValueCell.create(props.approximate),
            uBumpFrequency: ValueCell.create(props.bumpFrequency),
            uBumpAmplitude: ValueCell.create(props.bumpAmplitude),

            lodLevels: ValueCell.create(lodLevels),
            centerBuffer: spheres.centerBuffer,
            groupBuffer: spheres.groupBuffer,
        };
    }

    function createValuesSimple(spheres: Spheres, props: Partial<PD.Values<Params>>, colorValue: Color, sizeValue: number, transform?: TransformData) {
        const s = BaseGeometry.createSimple(colorValue, sizeValue, transform);
        const p = { ...PD.getDefaultValues(Params), ...props };
        return createValues(spheres, s.transform, s.locationIterator, s.theme, p);
    }

    function updateValues(values: SpheresValues, props: PD.Values<Params>) {
        BaseGeometry.updateValues(values, props);
        ValueCell.updateIfChanged(values.uSizeFactor, props.sizeFactor);
        ValueCell.updateIfChanged(values.uDoubleSided, props.doubleSided);
        ValueCell.updateIfChanged(values.dIgnoreLight, props.ignoreLight);
        ValueCell.updateIfChanged(values.dXrayShaded, props.xrayShaded === 'inverted' ? 'inverted' : props.xrayShaded === true ? 'on' : 'off');
        ValueCell.updateIfChanged(values.dTransparentBackfaces, props.transparentBackfaces);
        ValueCell.updateIfChanged(values.dSolidInterior, props.solidInterior);
        ValueCell.updateIfChanged(values.dApproximate, props.approximate);
        ValueCell.updateIfChanged(values.uBumpFrequency, props.bumpFrequency);
        ValueCell.updateIfChanged(values.uBumpAmplitude, props.bumpAmplitude);

        const lodLevels: LodLevels = (values.lodLevels.ref.value as LodLevelsValue).map(l => ({
            minDistance: l[0],
            maxDistance: l[1],
            overlap: l[2],
            stride: l[5],
            scaleBias: l[6],
        }));
        if (!areLodLevelsEqual(props.lodLevels, lodLevels)) {
            const count = values.uVertexCount.ref.value / 6;
            const strides = getStrides(props.lodLevels, props.sizeFactor);
            const offsets = getStrideOffsetsAndSetPositionGroup(values.tPositionGroup.ref.value, values.centerBuffer.ref.value, values.groupBuffer.ref.value, count, strides);
            const lodLevels = offsets ? getLodLevelsValue(props.lodLevels, props.sizeFactor, offsets, count) : [];
            ValueCell.update(values.tPositionGroup, values.tPositionGroup.ref.value);
            ValueCell.update(values.lodLevels, lodLevels);
        }
    }

    function updateBoundingSphere(values: SpheresValues, spheres: Spheres) {
        const padding = spheres.boundingSphere.radius
            ? getMaxSize(values) * values.uSizeFactor.ref.value
            : 0;
        const invariantBoundingSphere = Sphere3D.expand(Sphere3D(), spheres.boundingSphere, padding);
        const boundingSphere = calculateTransformBoundingSphere(invariantBoundingSphere, values.aTransform.ref.value, values.instanceCount.ref.value, 0);

        if (!Sphere3D.equals(boundingSphere, values.boundingSphere.ref.value)) {
            ValueCell.update(values.boundingSphere, boundingSphere);
        }
        if (!Sphere3D.equals(invariantBoundingSphere, values.invariantBoundingSphere.ref.value)) {
            ValueCell.update(values.invariantBoundingSphere, invariantBoundingSphere);
            ValueCell.update(values.uInvariantBoundingSphere, Vec4.fromSphere(values.uInvariantBoundingSphere.ref.value, invariantBoundingSphere));
        }
        ValueCell.update(values.padding, padding);
    }

    function createRenderableState(props: PD.Values<Params>): RenderableState {
        const state = BaseGeometry.createRenderableState(props);
        updateRenderableState(state, props);
        return state;
    }

    function updateRenderableState(state: RenderableState, props: PD.Values<Params>) {
        BaseGeometry.updateRenderableState(state, props);
        state.opaque = state.opaque && !props.xrayShaded;
        state.writeDepth = state.opaque;
    }
}<|MERGE_RESOLUTION|>--- conflicted
+++ resolved
@@ -45,18 +45,16 @@
 
     setBoundingSphere(boundingSphere: Sphere3D): void
 
-<<<<<<< HEAD
-    readonly meta: { [k: string]: unknown }
-=======
     shaderData: Spheres.ShaderData
->>>>>>> 911433e0
 }
 
 export namespace Spheres {
     export interface ShaderData {
         readonly positionGroup: ValueCell<TextureImage<Float32Array>>
         readonly texDim: ValueCell<Vec2>
-        update(): void
+        readonly lodLevels: ValueCell<LodLevelsValue>
+        readonly sizeFactor: ValueCell<number>
+        update(props?: { lodLevels: LodLevels, sizeFactor: number }): void
     }
 
     export function create(centers: Float32Array, groups: Float32Array, sphereCount: number, spheres?: Spheres): Spheres {
@@ -88,6 +86,8 @@
 
         const positionGroup = ValueCell.create(createTextureImage(1, 4, Float32Array));
         const texDim = ValueCell.create(Vec2.create(0, 0));
+        const lodLevels = ValueCell.create([] as LodLevelsValue);
+        const sizeFactor = ValueCell.create(0);
 
         const spheres = {
             kind: 'spheres' as const,
@@ -114,20 +114,26 @@
                 Sphere3D.copy(boundingSphere, sphere);
                 currentHash = hashCode(spheres);
             },
-<<<<<<< HEAD
-            meta: {}
-=======
             shaderData: {
                 positionGroup,
                 texDim,
-                update() {
+                lodLevels,
+                sizeFactor,
+                update(props?: { lodLevels: LodLevels, sizeFactor: number }) {
+                    const lodLevelsProp = props?.lodLevels ?? getLodLevels(lodLevels.ref.value);
+                    const sizeFactorProp = props?.sizeFactor ?? sizeFactor.ref.value;
+
+                    const strides = getStrides(lodLevelsProp, sizeFactorProp);
                     const pgt = createTextureImage(spheres.sphereCount, 4, Float32Array, positionGroup.ref.value.array);
-                    setPositionGroup(pgt, spheres.centerBuffer.ref.value, spheres.groupBuffer.ref.value, spheres.sphereCount);
+                    const offsets = getStrideOffsetsAndSetPositionGroup(pgt, spheres.centerBuffer.ref.value, spheres.groupBuffer.ref.value, spheres.sphereCount, strides);
+                    const newLodLevels = offsets ? getLodLevelsValue(lodLevelsProp, sizeFactorProp, offsets, spheres.sphereCount) : [];
+
                     ValueCell.update(positionGroup, pgt);
                     ValueCell.update(texDim, Vec2.set(texDim.ref.value, pgt.width, pgt.height));
+                    ValueCell.update(lodLevels, newLodLevels);
+                    ValueCell.update(sizeFactor, sizeFactorProp);
                 }
             },
->>>>>>> 911433e0
         };
         return spheres;
     }
@@ -214,6 +220,16 @@
                 l.scaleBias,
             ];
         });
+    }
+
+    function getLodLevels(lodLevelsValue: LodLevelsValue): LodLevels {
+        return lodLevelsValue.map(l => ({
+            minDistance: l[0],
+            maxDistance: l[1],
+            overlap: l[2],
+            stride: l[5],
+            scaleBias: l[6],
+        }));
     }
 
     function getAdjustedStride(lodLevel: LodLevels[0], sizeFactor: number) {
@@ -298,14 +314,7 @@
         const invariantBoundingSphere = Sphere3D.expand(Sphere3D(), spheres.boundingSphere, padding);
         const boundingSphere = calculateTransformBoundingSphere(invariantBoundingSphere, transform.aTransform.ref.value, instanceCount, 0);
 
-<<<<<<< HEAD
-        const positionGroupTexture = createTextureImage(spheres.sphereCount, 4, Float32Array);
-        const strides = getStrides(props.lodLevels, props.sizeFactor);
-        const offsets = getStrideOffsetsAndSetPositionGroup(positionGroupTexture, spheres.centerBuffer.ref.value, spheres.groupBuffer.ref.value, spheres.sphereCount, strides);
-        const lodLevels = offsets ? getLodLevelsValue(props.lodLevels, props.sizeFactor, offsets, spheres.sphereCount) : [];
-=======
-        spheres.shaderData.update();
->>>>>>> 911433e0
+        spheres.shaderData.update({ lodLevels: props.lodLevels, sizeFactor: props.sizeFactor });
 
         return {
             dGeometryType: ValueCell.create('spheres'),
@@ -328,7 +337,7 @@
             padding: ValueCell.create(padding),
 
             ...BaseGeometry.createValues(props, counts),
-            uSizeFactor: ValueCell.create(props.sizeFactor),
+            uSizeFactor: spheres.shaderData.sizeFactor,
             uDoubleSided: ValueCell.create(props.doubleSided),
             dIgnoreLight: ValueCell.create(props.ignoreLight),
             dXrayShaded: ValueCell.create(props.xrayShaded === 'inverted' ? 'inverted' : props.xrayShaded === true ? 'on' : 'off'),
@@ -338,7 +347,7 @@
             uBumpFrequency: ValueCell.create(props.bumpFrequency),
             uBumpAmplitude: ValueCell.create(props.bumpAmplitude),
 
-            lodLevels: ValueCell.create(lodLevels),
+            lodLevels: spheres.shaderData.lodLevels,
             centerBuffer: spheres.centerBuffer,
             groupBuffer: spheres.groupBuffer,
         };
@@ -362,13 +371,7 @@
         ValueCell.updateIfChanged(values.uBumpFrequency, props.bumpFrequency);
         ValueCell.updateIfChanged(values.uBumpAmplitude, props.bumpAmplitude);
 
-        const lodLevels: LodLevels = (values.lodLevels.ref.value as LodLevelsValue).map(l => ({
-            minDistance: l[0],
-            maxDistance: l[1],
-            overlap: l[2],
-            stride: l[5],
-            scaleBias: l[6],
-        }));
+        const lodLevels = getLodLevels(values.lodLevels.ref.value as LodLevelsValue);
         if (!areLodLevelsEqual(props.lodLevels, lodLevels)) {
             const count = values.uVertexCount.ref.value / 6;
             const strides = getStrides(props.lodLevels, props.sizeFactor);
