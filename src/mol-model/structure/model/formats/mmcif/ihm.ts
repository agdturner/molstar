/**
 * Copyright (c) 2018 mol* contributors, licensed under MIT, See LICENSE file for more info.
 *
 * @author David Sehnal <david.sehnal@gmail.com>
 */

import { mmCIF_Database as mmCIF, mmCIF_Schema } from 'mol-io/reader/cif/schema/mmcif'
import { CoarseHierarchy, CoarseConformation, CoarseElementData, CoarseSphereConformation, CoarseGaussianConformation } from '../../properties/coarse'
import { Entities } from '../../properties/common';
import { Column } from 'mol-data/db';
import { getCoarseKeys } from '../../properties/utils/coarse-keys';
import { UUID } from 'mol-util';
import { Segmentation, Interval } from 'mol-data/int';
import { Mat3, Tensor } from 'mol-math/linear-algebra';
<<<<<<< HEAD
import { Element } from '../../../structure'
import { getCoarseRanges } from '../../properties/utils/coarse-ranges';
import { FormatData } from '../mmcif';
=======
import { ElementIndex, ChainIndex } from '../../indexing';
>>>>>>> 9de8f2a1

export interface IHMData {
    model_id: number,
    model_name: string,
    entities: Entities,
    atom_site: mmCIF['atom_site'],
    ihm_sphere_obj_site: mmCIF['ihm_sphere_obj_site'],
    ihm_gaussian_obj_site: mmCIF['ihm_gaussian_obj_site']
}

export const EmptyIHMCoarse = { hierarchy: CoarseHierarchy.Empty, conformation: void 0 as any }

export function getIHMCoarse(data: IHMData, formatData: FormatData): { hierarchy: CoarseHierarchy, conformation: CoarseConformation } {
    const { ihm_sphere_obj_site, ihm_gaussian_obj_site } = data;

    if (ihm_sphere_obj_site._rowCount === 0 && ihm_gaussian_obj_site._rowCount === 0) return EmptyIHMCoarse;

    const sphereData = getData(ihm_sphere_obj_site);
    const sphereConformation = getSphereConformation(ihm_sphere_obj_site);
    const sphereKeys = getCoarseKeys(sphereData, data.entities);
    const sphereRanges = getCoarseRanges(sphereData, formatData.chemicalComponentMap);

    const gaussianData = getData(ihm_gaussian_obj_site);
    const gaussianConformation = getGaussianConformation(ihm_gaussian_obj_site);
    const gaussianKeys = getCoarseKeys(gaussianData, data.entities);
    const gaussianRanges = getCoarseRanges(gaussianData, formatData.chemicalComponentMap);

    return {
        hierarchy: {
            isDefined: true,
            spheres: { ...sphereData, ...sphereKeys, ...sphereRanges },
            gaussians: { ...gaussianData, ...gaussianKeys, ...gaussianRanges },
        },
        conformation: {
            id: UUID.create(),
            spheres: sphereConformation,
            gaussians: gaussianConformation
        }
    };
}

function getSphereConformation(data: mmCIF['ihm_sphere_obj_site']): CoarseSphereConformation {
    return {
        x: data.Cartn_x.toArray({ array: Float32Array }),
        y: data.Cartn_y.toArray({ array: Float32Array }),
        z: data.Cartn_z.toArray({ array: Float32Array }),
        radius: data.object_radius.toArray({ array: Float32Array }),
        rmsf: data.rmsf.toArray({ array: Float32Array })
    };
}

function getGaussianConformation(data: mmCIF['ihm_gaussian_obj_site']): CoarseGaussianConformation {
    const matrix_space = mmCIF_Schema.ihm_gaussian_obj_site.covariance_matrix.space;
    const covariance_matrix: Mat3[] = [];
    const { covariance_matrix: cm } = data;

    for (let i = 0, _i = cm.rowCount; i < _i; i++) {
        covariance_matrix[i] = Tensor.toMat3(matrix_space, cm.value(i));
    }

    return {
        x: data.mean_Cartn_x.toArray({ array: Float32Array }),
        y: data.mean_Cartn_y.toArray({ array: Float32Array }),
        z: data.mean_Cartn_z.toArray({ array: Float32Array }),
        weight: data.weight.toArray({ array: Float32Array }),
        covariance_matrix
    };
}

function getSegments(asym_id: Column<string>, seq_id_begin: Column<number>, seq_id_end: Column<number>) {
<<<<<<< HEAD
    const chainOffsets = [0 as Element];
    for (let i = 1, _i = asym_id.rowCount; i < _i; i++) {
        const newChain = !asym_id.areValuesEqual(i - 1, i);
        if (newChain) chainOffsets[chainOffsets.length] = i as Element;
    }

    return {
        chainSegments: Segmentation.ofOffsets(chainOffsets, Interval.ofBounds(0, asym_id.rowCount))
=======
    const polymerOffsets = [0 as ElementIndex], chainOffsets = [0 as ElementIndex];
    for (let i = 1, _i = asym_id.rowCount; i < _i; i++) {
        const newChain = !asym_id.areValuesEqual(i - 1, i);
        const newPolymer = newChain
            || seq_id_end.value(i - 1) !== seq_id_begin.value(i) - 1;

        if (newPolymer) polymerOffsets[polymerOffsets.length] = i as ElementIndex;
        if (newChain) chainOffsets[chainOffsets.length] = i as ElementIndex;
    }

    return {
        chainElementSegments: Segmentation.ofOffsets<ElementIndex, ChainIndex>(chainOffsets, Interval.ofBounds(0, asym_id.rowCount)),
        polymerElementSegments: Segmentation.ofOffsets(polymerOffsets, Interval.ofBounds(0, asym_id.rowCount))
>>>>>>> 9de8f2a1
    }
}

function getData(data: mmCIF['ihm_sphere_obj_site'] | mmCIF['ihm_gaussian_obj_site']): CoarseElementData {
    const { entity_id, seq_id_begin, seq_id_end, asym_id } = data;
    return { count: entity_id.rowCount, entity_id, asym_id, seq_id_begin, seq_id_end, ...getSegments(asym_id, seq_id_begin, seq_id_end) };
}<|MERGE_RESOLUTION|>--- conflicted
+++ resolved
@@ -12,13 +12,9 @@
 import { UUID } from 'mol-util';
 import { Segmentation, Interval } from 'mol-data/int';
 import { Mat3, Tensor } from 'mol-math/linear-algebra';
-<<<<<<< HEAD
-import { Element } from '../../../structure'
+import { ElementIndex, ChainIndex } from '../../indexing';
 import { getCoarseRanges } from '../../properties/utils/coarse-ranges';
 import { FormatData } from '../mmcif';
-=======
-import { ElementIndex, ChainIndex } from '../../indexing';
->>>>>>> 9de8f2a1
 
 export interface IHMData {
     model_id: number,
@@ -89,30 +85,14 @@
 }
 
 function getSegments(asym_id: Column<string>, seq_id_begin: Column<number>, seq_id_end: Column<number>) {
-<<<<<<< HEAD
-    const chainOffsets = [0 as Element];
+    const chainOffsets = [0 as ElementIndex];
     for (let i = 1, _i = asym_id.rowCount; i < _i; i++) {
         const newChain = !asym_id.areValuesEqual(i - 1, i);
-        if (newChain) chainOffsets[chainOffsets.length] = i as Element;
-    }
-
-    return {
-        chainSegments: Segmentation.ofOffsets(chainOffsets, Interval.ofBounds(0, asym_id.rowCount))
-=======
-    const polymerOffsets = [0 as ElementIndex], chainOffsets = [0 as ElementIndex];
-    for (let i = 1, _i = asym_id.rowCount; i < _i; i++) {
-        const newChain = !asym_id.areValuesEqual(i - 1, i);
-        const newPolymer = newChain
-            || seq_id_end.value(i - 1) !== seq_id_begin.value(i) - 1;
-
-        if (newPolymer) polymerOffsets[polymerOffsets.length] = i as ElementIndex;
         if (newChain) chainOffsets[chainOffsets.length] = i as ElementIndex;
     }
 
     return {
-        chainElementSegments: Segmentation.ofOffsets<ElementIndex, ChainIndex>(chainOffsets, Interval.ofBounds(0, asym_id.rowCount)),
-        polymerElementSegments: Segmentation.ofOffsets(polymerOffsets, Interval.ofBounds(0, asym_id.rowCount))
->>>>>>> 9de8f2a1
+        chainElementSegments: Segmentation.ofOffsets<ElementIndex, ChainIndex>(chainOffsets, Interval.ofBounds(0, asym_id.rowCount))
     }
 }
 
