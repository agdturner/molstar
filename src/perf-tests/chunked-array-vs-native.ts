--- conflicted
+++ resolved
@@ -7,11 +7,7 @@
     return xs;
 }
 
-<<<<<<< HEAD
-function testChunkedTyped(size: number, chunk: number, linear: boolean) {
-=======
 function testChunkedTyped(size: number, chunk: number) {
->>>>>>> 678701c2
     const xs = ChunkedArray.create(s => new Int32Array(s), 1, chunk);
     for (let i = 0; i < size; i++) ChunkedArray.add(xs, i * i);
     return ChunkedArray.compact(xs);
