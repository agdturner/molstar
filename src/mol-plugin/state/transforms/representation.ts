--- conflicted
+++ resolved
@@ -11,9 +11,6 @@
 import { RepresentationProvider } from 'mol-repr/representation';
 import { BuiltInStructureRepresentationsName } from 'mol-repr/structure/registry';
 import { StructureParams } from 'mol-repr/structure/representation';
-<<<<<<< HEAD
-import { ShapeRepresentation } from 'mol-repr/shape/representation';
-=======
 import { BuiltInVolumeRepresentationsName } from 'mol-repr/volume/registry';
 import { VolumeParams } from 'mol-repr/volume/representation';
 import { StateTransformer } from 'mol-state';
@@ -39,7 +36,6 @@
 export { UnwindStructureAssemblyRepresentation3D }
 export { OverpaintStructureRepresentation3D as ColorStructureRepresentation3D }
 export { VolumeRepresentation3D }
->>>>>>> db0abcac
 
 namespace StructureRepresentation3DHelpers {
     export function getDefaultParams(ctx: PluginContext, name: BuiltInStructureRepresentationsName, structure: Structure, structureParams?: Partial<PD.Values<StructureParams>>): StateTransformer.Params<StructureRepresentation3D> {
@@ -494,7 +490,7 @@
             const repr = ShapeRepresentation(a.data.getShape, a.data.geometryUtils)
             // TODO set initial state, repr.setState({})
             await repr.createOrUpdate(props, a.data.data).runInContext(ctx);
-            return new SO.Shape.Representation3D(repr, { label: a.data.label });
+            return new SO.Shape.Representation3D({ repr, source: a }, { label: a.data.label });
         });
     }
 });