--- conflicted
+++ resolved
@@ -39,12 +39,6 @@
     uUnitToCartn: UniformSpec('m4'),
     dPackedGroup: DefineSpec('boolean'),
 
-<<<<<<< HEAD
-=======
-    uDoubleSided: UniformSpec('b'),
-    dFlipSided: DefineSpec('boolean'),
-    dFlatShaded: DefineSpec('boolean'),
->>>>>>> ab4a24d8
     dIgnoreLight: DefineSpec('boolean'),
     dXrayShaded: DefineSpec('boolean'),
 };
