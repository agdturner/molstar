--- conflicted
+++ resolved
@@ -72,11 +72,8 @@
     renderMarkingDepth: (group: Scene.Group, camera: ICamera, depthTexture: Texture | null) => void
     renderMarkingMask: (group: Scene.Group, camera: ICamera, depthTexture: Texture | null) => void
     renderEmissive: (group: Scene.Group, camera: ICamera, depthTexture: Texture | null) => void
-<<<<<<< HEAD
     renderOpaque: (group: Scene.Group, camera: ICamera, depthTexture: Texture | null) => void
-=======
     renderTracing: (group: Scene.Group, camera: ICamera, depthTexture: Texture | null) => void
->>>>>>> 80d7649d
     renderBlended: (group: Scene, camera: ICamera) => void
     renderBlendedTransparent: (group: Scene.Group, camera: ICamera, depthTexture: Texture | null) => void
     renderBlendedVolume: (group: Scene.Group, camera: ICamera, depthTexture: Texture | null) => void
@@ -791,11 +788,8 @@
             renderMarkingDepth,
             renderMarkingMask,
             renderEmissive,
-<<<<<<< HEAD
             renderOpaque,
-=======
             renderTracing,
->>>>>>> 80d7649d
             renderBlended,
             renderBlendedTransparent,
             renderBlendedVolume,
