--- conflicted
+++ resolved
@@ -85,18 +85,12 @@
     vModelPosition = (uModel * aTransform * position4).xyz; // for clipping in frag shader
 
     float d;
-<<<<<<< HEAD
-    if (uLod.x != 0.0 || uLod.y != 0.0) {
-        d = dot(uCameraPlane.xyz, vModelPosition) + uCameraPlane.w;
-        float f = smoothstep(uLod.x - uLod.z, uLod.x, d) * uLod.w;
-=======
     if (uLod.w != 0.0 && (uLod.x != 0.0 || uLod.y != 0.0)) {
         d = dot(uCameraPlane.xyz, vModelPosition) + uCameraPlane.w;
         float f = min(
             smoothstep(uLod.x, uLod.x + uLod.z, d),
             1.0 - smoothstep(uLod.y - uLod.z, uLod.y, d)
         ) * uLod.w;
->>>>>>> 1298baf6
         vRadius *= f;
     }
 
@@ -126,13 +120,8 @@
         gl_Position.z = (uProjection * vec4(mvPosition.xyz, 1.0)).z;
     }
 
-<<<<<<< HEAD
-    if (uLod.x != 0.0 || uLod.y != 0.0) {
-        if (d < (uLod.x - uLod.z) || d > uLod.y) {
-=======
     if (uLod.w != 0.0 && (uLod.x != 0.0 || uLod.y != 0.0)) {
         if (d < uLod.x || d > uLod.y) {
->>>>>>> 1298baf6
             // move out of [ -w, +w ] to 'discard' in vert shader
             gl_Position.z = 2.0 * gl_Position.w;
         }
