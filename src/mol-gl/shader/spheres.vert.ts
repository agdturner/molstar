--- conflicted
+++ resolved
@@ -114,14 +114,6 @@
         }
     }
 
-<<<<<<< HEAD
-=======
-    if (gl_Position.z < -gl_Position.w) {
-        mvPosition.z -= 2.0 * vRadius; // avoid clipping
-        gl_Position.z = (uProjection * vec4(mvPosition.xyz, 1.0)).z;
-    }
-
->>>>>>> 41c40da6
     #include clip_instance
 }
 `;