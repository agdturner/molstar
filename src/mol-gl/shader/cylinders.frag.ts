--- conflicted
+++ resolved
@@ -248,12 +248,8 @@
 
     #include fade_lod
     #include clip_pixel
-<<<<<<< HEAD
-    #if defined(dRenderVariant_color) || defined(dRenderVariant_tracing) || defined(dRenderVariant_depth) && defined(dXrayShaded)
-=======
 
     #ifdef dNeedsNormal
->>>>>>> a3127993
         mat3 normalMatrix = transpose3(inverse3(mat3(uView)));
         vec3 normal = normalize(normalMatrix * -normalize(cameraNormal));
     #endif
