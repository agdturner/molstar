--- conflicted
+++ resolved
@@ -92,6 +92,12 @@
         #endif    
     }    
 }
+
+#if defined(dIncludeTransparency) || defined(singleDepthWithAlpha) && defined(dIncludeOpacity)
+    vec2 getDepthTransparentWithAlpha(const in vec2 coords){
+        return unpackRGBAToDepthWithAlpha(texture2D(tDepthTransparent, coords));
+    }
+#endif
 
 #define dQuarterThreshold 0.1
 #define dHalfThreshold 0.05
@@ -273,27 +279,20 @@
             offset = uProjection * offset;
             offset.xyz = (offset.xyz / offset.w) * 0.5 + 0.5;
 
-<<<<<<< HEAD
             #if !defined(singleDepthWithAlpha) && defined(dIncludeOpacity)
-                float sampleDepth = getMappedDepth(offset.xy, selfCoords);
+                // NOTE: using getMappedDepth here causes issues on some mobile devices
+                float sampleDepth = getDepth(offset.xy, 0);
                 float sampleViewZ = screenSpaceToViewSpace(vec3(offset.xy, sampleDepth), uInvProjection).z;
                 occlusion += step(sampleViewPos.z + 0.025, sampleViewZ) * smootherstep(0.0, 1.0, uRadius / abs(selfViewPos.z - sampleViewZ));
             #endif
 
             #if defined(dIncludeTransparency) || defined(singleDepthWithAlpha) && defined(dIncludeOpacity)
-                vec2 sampleDepthWithAlpha = getMappedDepthTransparentWithAlpha(offset.xy, selfCoords);
+                vec2 sampleDepthWithAlpha = getDepthTransparentWithAlpha(offset.xy);
                 if (!isBackground(sampleDepthWithAlpha.x)) {
                     float sampleViewZ = screenSpaceToViewSpace(vec3(offset.xy, sampleDepthWithAlpha.x), uInvProjection).z;
                     occlusion += step(sampleViewPos.z + 0.025, sampleViewZ) * smootherstep(0.0, 1.0, uRadius / abs(selfViewPos.z - sampleViewZ)) * sampleDepthWithAlpha.y;
                 }                
             #endif
-=======
-            // NOTE: using getMappedDepth here causes issues on some mobile devices
-            float sampleDepth = getDepth(offset.xy);
-            float sampleViewZ = screenSpaceToViewSpace(vec3(offset.xy, sampleDepth), uInvProjection).z;
-
-            occlusion += step(sampleViewPos.z + 0.025, sampleViewZ) * smootherstep(0.0, 1.0, uRadius / abs(selfViewPos.z - sampleViewZ));
->>>>>>> 94d52ddd
         }
     #endif
     occlusion = 1.0 - (uBias * occlusion / float(dNSamples));
