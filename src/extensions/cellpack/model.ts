/**
 * Copyright (c) 2019-2021 mol* contributors, licensed under MIT, See LICENSE file for more info.
 *
 * @author Alexander Rose <alexander.rose@weirdbyte.de>
 * @author Ludovic Autin <ludovic.autin@gmail.com>
 */

import { StateAction, StateBuilder, StateTransformer, State } from '../../mol-state';
import { PluginContext } from '../../mol-plugin/context';
import { PluginStateObject as PSO } from '../../mol-plugin-state/objects';
import { ParamDefinition as PD } from '../../mol-util/param-definition';
import { Ingredient, CellPacking, Membrane } from './data';
import { getFromPdb, getFromCellPackDB, IngredientFiles, parseCif, parsePDBfile, getStructureMean, getFromOPM } from './util';
import { Model, Structure, StructureSymmetry, StructureSelection, QueryContext, Unit, Trajectory } from '../../mol-model/structure';
import { trajectoryFromMmCIF, MmcifFormat } from '../../mol-model-formats/structure/mmcif';
import { trajectoryFromPDB } from '../../mol-model-formats/structure/pdb';
import { Mat4, Vec3, Quat } from '../../mol-math/linear-algebra';
import { SymmetryOperator } from '../../mol-math/geometry';
import { Task, RuntimeContext } from '../../mol-task';
import { StateTransforms } from '../../mol-plugin-state/transforms';
import { ParseCellPack, StructureFromCellpack, DefaultCellPackBaseUrl, StructureFromAssemblies, CreateSphere } from './state';
import { MolScriptBuilder as MS } from '../../mol-script/language/builder';
import { getMatFromResamplePoints } from './curve';
import { compile } from '../../mol-script/runtime/query/compiler';
import { CifCategory, CifField } from '../../mol-io/reader/cif';
import { mmCIF_Schema } from '../../mol-io/reader/cif/schema/mmcif';
import { Column } from '../../mol-data/db';
import { createModels } from '../../mol-model-formats/structure/basic/parser';
import { CellpackPackingPreset, CellpackMembranePreset } from './preset';
import { Asset } from '../../mol-util/assets';
import { Color } from '../../mol-util/color';
import { objectForEach } from '../../mol-util/object';
import { readFromFile } from '../../mol-util/data-source';

function getCellPackModelUrl(fileName: string, baseUrl: string) {
    return `${baseUrl}/results/${fileName}`;
}

class TrajectoryCache {
    private map = new Map<string, Trajectory>();
    set(id: string, trajectory: Trajectory) { this.map.set(id, trajectory); }
    get(id: string) { return this.map.get(id); }
}

async function getModel(plugin: PluginContext, id: string, ingredient: Ingredient,
    baseUrl: string, trajCache: TrajectoryCache, location: string,
    file?: Asset.File
) {
    const assetManager = plugin.managers.asset;
    const modelIndex = (ingredient.source.model) ? parseInt(ingredient.source.model) : 0;
    let surface = (ingredient.ingtype) ? (ingredient.ingtype === 'transmembrane') : false;
    if (location === 'surface') surface = true;
    let trajectory = trajCache.get(id);
    const assets: Asset.Wrapper[] = [];
    if (!trajectory) {
        if (file) {
            if (file.name.endsWith('.cif')) {
                const text = await plugin.runTask(assetManager.resolve(file, 'string'));
                assets.push(text);
                const cif = (await parseCif(plugin, text.data)).blocks[0];
                trajectory = await plugin.runTask(trajectoryFromMmCIF(cif));
            } else if (file.name.endsWith('.bcif')) {
                const binary = await plugin.runTask(assetManager.resolve(file, 'binary'));
                assets.push(binary);
                const cif = (await parseCif(plugin, binary.data)).blocks[0];
                trajectory = await plugin.runTask(trajectoryFromMmCIF(cif));
            } else if (file.name.endsWith('.pdb')) {
                const text = await plugin.runTask(assetManager.resolve(file, 'string'));
                assets.push(text);
                const pdb = await parsePDBfile(plugin, text.data, id);
                trajectory = await plugin.runTask(trajectoryFromPDB(pdb));
            } else {
                throw new Error(`unsupported file type '${file.name}'`);
            }
        } else if (id.match(/^[1-9][a-zA-Z0-9]{3,3}$/i)) {
            if (surface) {
                try {
                    const data = await getFromOPM(plugin, id, assetManager);
                    assets.push(data.asset);
                    data.pdb.id! = id.toUpperCase();
                    trajectory = await plugin.runTask(trajectoryFromPDB(data.pdb));
                } catch (e) {
                    // fallback to getFromPdb
                    // console.error(e);
                    const { mmcif, asset } = await getFromPdb(plugin, id, assetManager);
                    assets.push(asset);
                    trajectory = await plugin.runTask(trajectoryFromMmCIF(mmcif));
                }
            } else {
                const { mmcif, asset } = await getFromPdb(plugin, id, assetManager);
                assets.push(asset);
                trajectory = await plugin.runTask(trajectoryFromMmCIF(mmcif));
            }
        } else {
            const data = await getFromCellPackDB(plugin, id, baseUrl, assetManager);
            assets.push(data.asset);
            if ('pdb' in data) {
                trajectory = await plugin.runTask(trajectoryFromPDB(data.pdb));
            } else {
                trajectory = await plugin.runTask(trajectoryFromMmCIF(data.mmcif));
            }
        }
        trajCache.set(id, trajectory!);
    }
    const model = await plugin.resolveTask(trajectory?.getFrameAtIndex(modelIndex)!);
    return { model, assets };
}

async function getStructure(plugin: PluginContext, model: Model, source: Ingredient, props: { assembly?: string } = {}) {
    let structure = Structure.ofModel(model);
    const { assembly } = props;

    if (assembly) {
        structure = await plugin.runTask(StructureSymmetry.buildAssembly(structure, assembly));
    }
    let query;
<<<<<<< HEAD
    if (source.source.selection){
        let sel: any = source.source.selection;
        // selection can have the model ID as well. remove it
        const asymIds: string[] = sel.replaceAll(' ', '').replaceAll(':', '').split('or').slice(1);
        // console.log("selection is ", source.selection, asymIds);
=======
    if (source.selection) {
        const asymIds: string[] = source.selection.replace(' ', '').replace(':', '').split('or');
>>>>>>> 8c417ef3
        query = MS.struct.modifier.union([
            MS.struct.generator.atomGroups({
                'chain-test': MS.core.set.has([MS.set(...asymIds), MS.ammp('auth_asym_id')])
            })
        ]);
    } else {
        query = MS.struct.modifier.union([
            MS.struct.generator.atomGroups({
                'entity-test': MS.core.rel.eq([MS.ammp('entityType'), 'polymer'])
            })
        ]);
    }
    const compiled = compile<StructureSelection>(query);
    const result = compiled(new QueryContext(structure));
    structure = StructureSelection.unionStructure(result);
    // change here if possible the label ?
    // structure.label =  source.name;
    return structure;
}

function getTransformLegacy(trans: Vec3, rot: Quat) {
    const q: Quat = Quat.create(-rot[3], rot[0], rot[1], rot[2]);
    const m: Mat4 = Mat4.fromQuat(Mat4.zero(), q);
    Mat4.transpose(m, m);
    Mat4.scale(m, m, Vec3.create(-1.0, 1.0, -1.0));
    Mat4.setTranslation(m, trans);
    return m;
}

function getTransform(trans: Vec3, rot: Quat) {
    const q: Quat = Quat.create(-rot[0], rot[1], rot[2], -rot[3]);
    const m: Mat4 = Mat4.fromQuat(Mat4.zero(), q);
    const p: Vec3 = Vec3.create(-trans[0], trans[1], trans[2]);
    Mat4.setTranslation(m, p);
    return m;
}

function getResultTransforms(results: Ingredient['results'], legacy: boolean) {
    if (legacy) return results.map((r: Ingredient['results'][0]) => getTransformLegacy(r[0], r[1]));
    else return results.map((r: Ingredient['results'][0]) => getTransform(r[0], r[1]));
}

function getCurveTransforms(ingredient: Ingredient) {
    const n = ingredient.nbCurve || 0;
    const instances: Mat4[] = [];
    let segmentLength = 3.4;
    if (ingredient.uLength) {
        segmentLength = ingredient.uLength;
    } else if (ingredient.radii) {
        segmentLength = ingredient.radii[0].radii
            ? ingredient.radii[0].radii[0] * 2.0
            : 3.4;
    }
    let resampling: boolean = false;
    for (let i = 0; i < n; ++i) {
        const cname = `curve${i}`;
        if (!(cname in ingredient)) {
            console.warn(`Expected '${cname}' in ingredient`);
            continue;
        }
        const _points = ingredient[cname] as Vec3[];
        if (_points.length <= 2) {
            // TODO handle curve with 2 or less points
            continue;
        }
        // test for resampling
        const distance: number = Vec3.distance(_points[0], _points[1]);
        if (distance >= segmentLength + 2.0) {
            console.info(distance);
            resampling = true;
        }
        const points = new Float32Array(_points.length * 3);
        for (let i = 0, il = _points.length; i < il; ++i) Vec3.toArray(_points[i], points, i * 3);
        const newInstances = getMatFromResamplePoints(points, segmentLength, resampling);
        instances.push(...newInstances);
    }
    return instances;
}

function getAssembly(name: string, transforms: Mat4[], structure: Structure) {
    const builder = Structure.Builder({ label: name });
    const { units } = structure;

    for (let i = 0, il = transforms.length; i < il; ++i) {
        const id = `${i + 1}`;
        const op = SymmetryOperator.create(id, transforms[i], { assembly: { id, operId: i, operList: [id] } });
        for (const unit of units) {
            builder.addWithOperator(unit, op);
        }
    }

    return builder.getStructure();
}

function getCifCurve(name: string, transforms: Mat4[], model: Model) {
    if (!MmcifFormat.is(model.sourceData)) throw new Error('mmcif source data needed');

    const { db } = model.sourceData.data;
    const d = db.atom_site;
    const n = d._rowCount;
    const rowCount = n * transforms.length;

    const { offsets, count } = model.atomicHierarchy.chainAtomSegments;

    const x = d.Cartn_x.toArray();
    const y = d.Cartn_y.toArray();
    const z = d.Cartn_z.toArray();

    const Cartn_x = new Float32Array(rowCount);
    const Cartn_y = new Float32Array(rowCount);
    const Cartn_z = new Float32Array(rowCount);
    const map = new Uint32Array(rowCount);
    const seq = new Int32Array(rowCount);
    let offset = 0;
    for (let c = 0; c < count; ++c) {
        const cStart = offsets[c];
        const cEnd = offsets[c + 1];
        const cLength = cEnd - cStart;
        for (let t = 0, tl = transforms.length; t < tl; ++t) {
            const m = transforms[t];
            for (let j = cStart; j < cEnd; ++j) {
                const i = offset + j - cStart;
                const xj = x[j], yj = y[j], zj = z[j];
                Cartn_x[i] = m[0] * xj + m[4] * yj + m[8] * zj + m[12];
                Cartn_y[i] = m[1] * xj + m[5] * yj + m[9] * zj + m[13];
                Cartn_z[i] = m[2] * xj + m[6] * yj + m[10] * zj + m[14];
                map[i] = j;
                seq[i] = t + 1;
            }
            offset += cLength;
        }
    }

    function multColumn<T>(column: Column<T>) {
        const array = column.toArray();
        return Column.ofLambda({
            value: row => array[map[row]],
            areValuesEqual: (rowA, rowB) => map[rowA] === map[rowB] || array[map[rowA]] === array[map[rowB]],
            rowCount, schema: column.schema
        });
    }

    const _atom_site: CifCategory.SomeFields<mmCIF_Schema['atom_site']> = {
        auth_asym_id: CifField.ofColumn(multColumn(d.auth_asym_id)),
        auth_atom_id: CifField.ofColumn(multColumn(d.auth_atom_id)),
        auth_comp_id: CifField.ofColumn(multColumn(d.auth_comp_id)),
        auth_seq_id: CifField.ofNumbers(seq),

        B_iso_or_equiv: CifField.ofColumn(Column.ofConst(0, rowCount, Column.Schema.float)),
        Cartn_x: CifField.ofNumbers(Cartn_x),
        Cartn_y: CifField.ofNumbers(Cartn_y),
        Cartn_z: CifField.ofNumbers(Cartn_z),
        group_PDB: CifField.ofColumn(Column.ofConst('ATOM', rowCount, Column.Schema.str)),
        id: CifField.ofColumn(Column.ofLambda({
            value: row => row,
            areValuesEqual: (rowA, rowB) => rowA === rowB,
            rowCount, schema: d.id.schema,
        })),

        label_alt_id: CifField.ofColumn(multColumn(d.label_alt_id)),

        label_asym_id: CifField.ofColumn(multColumn(d.label_asym_id)),
        label_atom_id: CifField.ofColumn(multColumn(d.label_atom_id)),
        label_comp_id: CifField.ofColumn(multColumn(d.label_comp_id)),
        label_seq_id: CifField.ofNumbers(seq),
        label_entity_id: CifField.ofColumn(Column.ofConst('1', rowCount, Column.Schema.str)),

        occupancy: CifField.ofColumn(Column.ofConst(1, rowCount, Column.Schema.float)),
        type_symbol: CifField.ofColumn(multColumn(d.type_symbol)),

        pdbx_PDB_ins_code: CifField.ofColumn(Column.ofConst('', rowCount, Column.Schema.str)),
        pdbx_PDB_model_num: CifField.ofColumn(Column.ofConst(1, rowCount, Column.Schema.int)),
    };

    const categories = {
        entity: CifCategory.ofTable('entity', db.entity),
        chem_comp: CifCategory.ofTable('chem_comp', db.chem_comp),
        atom_site: CifCategory.ofFields('atom_site', _atom_site)
    };

    return {
        header: name,
        categoryNames: Object.keys(categories),
        categories
    };
}

async function getCurve(plugin: PluginContext, name: string, ingredient: Ingredient, transforms: Mat4[], model: Model) {
    const cif = getCifCurve(name, transforms, model);
    const curveModelTask = Task.create('Curve Model', async ctx => {
        const format = MmcifFormat.fromFrame(cif);
        const models = await createModels(format.data.db, format, ctx);
        return models.representative;
    });

    const curveModel = await plugin.runTask(curveModelTask);
    // ingredient.source.selection = undefined;
    return getStructure(plugin, curveModel, ingredient);
}

async function getIngredientStructure(plugin: PluginContext, ingredient: Ingredient, baseUrl: string, ingredientFiles: IngredientFiles, trajCache: TrajectoryCache, location: 'surface' | 'interior' | 'cytoplasme') {
    const { name, source, results, nbCurve } = ingredient;
    if (source.pdb === 'None') return;
    const file = ingredientFiles[source.pdb];
    if (!file) {
        // TODO can these be added to the library?
        if (name === 'HIV1_CAhex_0_1_0') return; // 1VU4CtoH_hex.pdb
        if (name === 'HIV1_CAhexCyclophilA_0_1_0') return; // 1AK4fitTo1VU4hex.pdb
        if (name === 'iLDL') return; // EMD-5239
        if (name === 'peptides') return; // peptide.pdb
        if (name === 'lypoglycane') return;
    }

    // model id in case structure is NMR
    const { model, assets } = await getModel(plugin, source.pdb || name, ingredient, baseUrl, trajCache, location, file);
    if (!model) return;
    let structure: Structure;
    if (nbCurve) {
        structure = await getCurve(plugin, name, ingredient, getCurveTransforms(ingredient), model);
    } else {
        if ( (!results || results.length === 0)) return;
        let bu: string|undefined = source.bu ? source.bu : undefined;
        if (bu) {
            if (bu === 'AU') {
                bu = undefined;
            } else {
                bu = bu.slice(2);
            }
        }
        structure = await getStructure(plugin, model, ingredient, { assembly: bu });
        // transform with offset and pcp
        let legacy: boolean = true;
<<<<<<< HEAD
        let pcp = ingredient.principalVector ? ingredient.principalVector : ingredient.principalAxis;
        if (pcp){
=======
        if (ingredient.offset || ingredient.principalAxis) {
>>>>>>> 8c417ef3
            legacy = false;
            const structureMean = getStructureMean(structure);
            Vec3.negate(structureMean, structureMean);
            const m1: Mat4 = Mat4.identity();
            Mat4.setTranslation(m1, structureMean);
            structure = Structure.transform(structure, m1);
<<<<<<< HEAD
            if (ingredient.offset){
                let o: Vec3 = Vec3.create(ingredient.offset[0], ingredient.offset[1], ingredient.offset[2]);
                if (!Vec3.exactEquals(o, Vec3.zero())){ // -1, 1, 4e-16 ??
                    if (location !== 'surface'){
                        Vec3.negate(o, o);
                    }
=======
            if (ingredient.offset) {
                if (!Vec3.exactEquals(ingredient.offset, Vec3.zero())) {
>>>>>>> 8c417ef3
                    const m: Mat4 = Mat4.identity();
                    Mat4.setTranslation(m, o);
                    structure = Structure.transform(structure, m);
                }
            }
<<<<<<< HEAD
            if (pcp){
                let p: Vec3 = Vec3.create(pcp[0], pcp[1], pcp[2]);
                if (!Vec3.exactEquals(p, Vec3.unitZ)){
=======
            if (ingredient.principalAxis) {
                if (!Vec3.exactEquals(ingredient.principalAxis, Vec3.unitZ)) {
>>>>>>> 8c417ef3
                    const q: Quat = Quat.identity();
                    Quat.rotationTo(q, p, Vec3.unitZ);
                    const m: Mat4 = Mat4.fromQuat(Mat4.zero(), q);
                    structure = Structure.transform(structure, m);
                }
            }
        }

        structure = getAssembly(name, getResultTransforms(results, legacy), structure);
    }

    return { structure, assets };
}


export function createStructureFromCellPack(plugin: PluginContext, packing: CellPacking, baseUrl: string, ingredientFiles: IngredientFiles) {
    return Task.create('Create Packing Structure', async ctx => {
        const { ingredients, location, name } = packing;
        const assets: Asset.Wrapper[] = [];
        const trajCache = new TrajectoryCache();
        const structures: Structure[] = [];
        const colors: Color[] = [];
        for (const iName in ingredients) {
            if (ctx.shouldUpdate) await ctx.update(iName);
            const ingredientStructure = await getIngredientStructure(plugin, ingredients[iName], baseUrl, ingredientFiles, trajCache, location);
            if (ingredientStructure) {
                structures.push(ingredientStructure.structure);
                assets.push(...ingredientStructure.assets);
                const c = ingredients[iName].color;
                if (c) {
                    colors.push(Color.fromNormalizedRgb(c[0], c[1], c[2]));
                } else {
                    colors.push(Color.fromNormalizedRgb(1, 0, 0));
                }
            }
        }

        if (ctx.shouldUpdate) await ctx.update(`${name} - units`);
        const units: Unit[] = [];
        let offsetInvariantId = 0;
        let offsetChainGroupId = 0;
        for (const s of structures) {
            if (ctx.shouldUpdate) await ctx.update(`${s.label}`);
            let maxInvariantId = 0;
            const maxChainGroupId = 0;
            for (const u of s.units) {
                const invariantId = u.invariantId + offsetInvariantId;
                const chainGroupId = u.chainGroupId + offsetChainGroupId;
                if (u.invariantId > maxInvariantId) maxInvariantId = u.invariantId;
                units.push(Unit.create(units.length, invariantId, chainGroupId, u.traits, u.kind, u.model, u.conformation.operator, u.elements, u.props));
            }
            offsetInvariantId += maxInvariantId + 1;
            offsetChainGroupId += maxChainGroupId + 1;
        }

        if (ctx.shouldUpdate) await ctx.update(`${name} - structure`);
<<<<<<< HEAD
        const structure = Structure.create(units, {label: name + '.' + location});
        for(let i = 0, il = structure.models.length; i < il; ++i) {
=======
        const structure = Structure.create(units);
        for (let i = 0, il = structure.models.length; i < il; ++i) {
>>>>>>> 8c417ef3
            Model.TrajectoryInfo.set(structure.models[i], { size: il, index: i });
        }
        return { structure, assets, colors: colors };
    });
}

async function handleHivRna(plugin: PluginContext, packings: CellPacking[], baseUrl: string) {
    for (let i = 0, il = packings.length; i < il; ++i) {
        if (packings[i].name === 'HIV1_capsid_3j3q_PackInner_0_1_0' || packings[i].name === 'HIV_capsid') {
            const url = Asset.getUrlAsset(plugin.managers.asset, `${baseUrl}/extras/rna_allpoints.json`);
            const json = await plugin.runTask(plugin.managers.asset.resolve(url, 'json', false));
            const points = json.data.points as number[];
            const curve0: Vec3[] = [];
            for (let j = 0, jl = points.length; j < jl; j += 3) {
                curve0.push(Vec3.fromArray(Vec3(), points, j));
            }
            packings[i].ingredients['RNA'] = {
                source: { pdb: 'RNA_U_Base.pdb', transform: { center: false } },
                results: [],
                name: 'RNA',
                nbCurve: 1,
                curve0
            };
        }
    }
}

async function loadMembrane(plugin: PluginContext, name: string, state: State, params: LoadCellPackModelParams) {
    let file: Asset.File | undefined = undefined;
    if (params.ingredients !== null) {
        const fileName = `${name}.bcif`;
        for (const f of params.ingredients) {
            if (fileName === f.name) {
                file = f;
                break;
            }
        }
        if (!file) {
            // check for cif directly
            const cifileName = `${name}.cif`;
            for (const f of params.ingredients) {
                if (cifileName === f.name) {
                    file = f;
                    break;
                }
            }
        }
    }
    let legacy_membrane: boolean = false; // temporary variable until all membrane are converted to the new correct cif format
    let b = state.build().toRoot();
    if (file) {
        if (file.name.endsWith('.cif')) {
            b = b.apply(StateTransforms.Data.ReadFile, { file, isBinary: false, label: file.name }, { state: { isGhost: true } });
        } else if (file.name.endsWith('.bcif')) {
            b = b.apply(StateTransforms.Data.ReadFile, { file, isBinary: true, label: file.name }, { state: { isGhost: true } });
        }
    } else {
        if (name.toLowerCase().endsWith('.bcif')) {
            const url = Asset.getUrlAsset(plugin.managers.asset, `${params.baseUrl}/membranes/${name}`);
            b = b.apply(StateTransforms.Data.Download, { url, isBinary: true, label: name }, { state: { isGhost: true } });
        } else if (name.toLowerCase().endsWith('.cif')) {
            const url = Asset.getUrlAsset(plugin.managers.asset, `${params.baseUrl}/membranes/${name}`);
            b = b.apply(StateTransforms.Data.Download, { url, isBinary: false, label: name }, { state: { isGhost: true } });
        } else {
            const url = Asset.getUrlAsset(plugin.managers.asset, `${params.baseUrl}/membranes/${name}.bcif`);
            b = b.apply(StateTransforms.Data.Download, { url, isBinary: true, label: name }, { state: { isGhost: true } });
            legacy_membrane = true;
        }
    }
    const props = {
        type: {
            name: 'assembly' as const,
            params: { id: '1' }
        }
    };
    if ( legacy_membrane ){
        // old membrane
        const membrane = await b.apply(StateTransforms.Data.ParseCif, undefined, { state: { isGhost: true } })
            .apply(StateTransforms.Model.TrajectoryFromMmCif, undefined, { state: { isGhost: true } })
            .apply(StateTransforms.Model.ModelFromTrajectory, undefined, { state: { isGhost: true } })
            .apply(StructureFromAssemblies, undefined, { state: { isGhost: true } })
            .commit({ revertOnError: true });
        const membraneParams = {
            representation: params.preset.representation,
        };
        await CellpackMembranePreset.apply(membrane, membraneParams, plugin);
    } else {
        const membrane = await b.apply(StateTransforms.Data.ParseCif, undefined, { state: { isGhost: true } })
            .apply(StateTransforms.Model.TrajectoryFromMmCif, undefined, { state: { isGhost: true } })
            .apply(StateTransforms.Model.ModelFromTrajectory, undefined, { state: { isGhost: true } })
            .apply(StateTransforms.Model.StructureFromModel, props, { state: { isGhost: true } })
            .commit({ revertOnError: true });
        const membraneParams = {
            representation: params.preset.representation,
        };
        await CellpackMembranePreset.apply(membrane, membraneParams, plugin);
    }
}

async function handleMembraneSpheres(state: State, mb: Membrane) {
    const nSpheres = mb.positions!.length / 3;
    console.log('ok mb ', nSpheres);
    for (let j = 0; j < nSpheres; j++) {
        await state.build()
            .toRoot()
            .apply(CreateSphere, {
                center: Vec3.create(
                    mb.positions![j * 3 + 0],
                    mb.positions![j * 3 + 1],
                    mb.positions![j * 3 + 2]
                ),
                radius: mb!.radii![j]
            })
            .commit();
    }
}

async function loadPackings(plugin: PluginContext, runtime: RuntimeContext, state: State, params: LoadCellPackModelParams) {
    const ingredientFiles = params.ingredients || [];

    let cellPackJson: StateBuilder.To<PSO.Format.Json, StateTransformer<PSO.Data.String, PSO.Format.Json>>;
    let resultsFile: Asset.File | null = params.results;
    if (params.source.name === 'id') {
        const url = Asset.getUrlAsset(plugin.managers.asset, getCellPackModelUrl(params.source.params, params.baseUrl));
        cellPackJson = state.build().toRoot()
            .apply(StateTransforms.Data.Download, { url, isBinary: false, label: params.source.params }, { state: { isGhost: true } });
    } else {
        const file = params.source.params;
        if (!file?.file) {
            plugin.log.error('No file selected');
            return;
        }

        let modelFile: Asset.File;
        if (file.name.toLowerCase().endsWith('.zip')) {
            const data = await readFromFile(file.file, 'zip').runInContext(runtime);
            if (data['model.json']) {
                modelFile = Asset.File(new File([data['model.json']], 'model.json'));
            } else {
                throw new Error('model.json missing from zip file');
            }
            if (data['results.bin']) {
                resultsFile = Asset.File(new File([data['results.bin']], 'results.bin'));
            }
            objectForEach(data, (v, k) => {
                if (k === 'model.json') return;
                if (k === 'results.bin') return;
                ingredientFiles.push(Asset.File(new File([v], k)));
            });
        } else {
            modelFile = file;
        }
        cellPackJson = state.build().toRoot()
            .apply(StateTransforms.Data.ReadFile, { file: modelFile, isBinary: false, label: modelFile.name }, { state: { isGhost: true } });
    }

    const cellPackBuilder = cellPackJson
        .apply(StateTransforms.Data.ParseJson, undefined, { state: { isGhost: true } })
        .apply(ParseCellPack, { resultsFile, baseUrl: params.baseUrl });

    const cellPackObject = await state.updateTree(cellPackBuilder).runInContext(runtime);

    const { packings } = cellPackObject.obj!.data;
    await handleHivRna(plugin, packings, params.baseUrl);

    for (let i = 0, il = packings.length; i < il; ++i) {
        const p = { packing: i, baseUrl: params.baseUrl, ingredientFiles };

        const packing = await state.build()
            .to(cellPackBuilder.ref)
            .apply(StructureFromCellpack, p)
            .commit({ revertOnError: true });

        const packingParams = {
            traceOnly: params.preset.traceOnly,
            representation: params.preset.representation,
        };
        await CellpackPackingPreset.apply(packing, packingParams, plugin);
<<<<<<< HEAD
        if (packings[i].location === 'surface') {
            console.log('ok surface ' + params.membrane);
            if (params.membrane === 'lipids'){
                console.log('ok packings[i].geom_type ' + packings[i].geom_type);
                if (packings[i].geom_type){
                    if (packings[i].geom_type === 'file') {
                        await loadMembrane(plugin, packings[i].geom!, state, params);
                    } else if (packings[i].mb) {
                        await handleMembraneSpheres(state, packings[i].mb!);
                    }
                } else {
                    // try loading membrane from repo as a bcif file or from the given list of files.
                    if (params.membrane === 'lipids') {
                        await loadMembrane(plugin, packings[i].name, state, params);
                    }
                }
            } else if (params.membrane === 'spheres'){
                if (packings[i].mb) {
                    await handleMembraneSpheres(state, packings[i].mb!);
                }
            }
=======
        if (packings[i].location === 'surface' && params.membrane) {
            await loadMembrane(plugin, packings[i].name, state, params);
>>>>>>> 8c417ef3
        }
    }
}

const LoadCellPackModelParams = {
    source: PD.MappedStatic('id', {
        'id': PD.Select('InfluenzaModel2.json', [
            ['blood_hiv_immature_inside.json', 'Blood HIV immature'],
            ['HIV_immature_model.json', 'HIV immature'],
            ['BloodHIV1.0_mixed_fixed_nc1.cpr', 'Blood HIV'],
            ['HIV-1_0.1.6-8_mixed_radii_pdb.json', 'HIV'],
            ['influenza_model1.json', 'Influenza envelope'],
            ['InfluenzaModel2.json', 'Influenza Complete'],
            ['ExosomeModel.json', 'Exosome Model'],
            ['MycoplasmaGenitalium.json', 'Mycoplasma Genitalium curated model'],
        ] as const, { description: 'Download the model definition with `id` from the server at `baseUrl.`' }),
        'file': PD.File({ accept: '.json,.cpr,.zip', description: 'Open model definition from .json/.cpr file or open .zip file containing model definition plus ingredients.', label: 'Recipe file' }),
    }, { options: [['id', 'Id'], ['file', 'File']] }),
    baseUrl: PD.Text(DefaultCellPackBaseUrl),
    results : PD.File({ accept: '.bin', description: 'open results file in binary format from cellpackgpu for the specified recipe', label: 'Results file'}),
    membrane: PD.Select('lipids', PD.arrayToOptions(['lipids', 'spheres', 'none'])),
    ingredients: PD.FileList({ accept: '.cif,.bcif,.pdb', label: 'Ingredient files' }),
    preset: PD.Group({
        traceOnly: PD.Boolean(false),
        representation: PD.Select('gaussian-surface', PD.arrayToOptions(['spacefill', 'gaussian-surface', 'point', 'orientation']))
    }, { isExpanded: true })
};
type LoadCellPackModelParams = PD.Values<typeof LoadCellPackModelParams>

export const LoadCellPackModel = StateAction.build({
    display: { name: 'Load CellPack', description: 'Open or download a model' },
    params: LoadCellPackModelParams,
    from: PSO.Root
})(({ state, params }, ctx: PluginContext) => Task.create('CellPack Loader', async taskCtx => {
    await loadPackings(ctx, taskCtx, state, params);
}));<|MERGE_RESOLUTION|>--- conflicted
+++ resolved
@@ -114,16 +114,10 @@
         structure = await plugin.runTask(StructureSymmetry.buildAssembly(structure, assembly));
     }
     let query;
-<<<<<<< HEAD
-    if (source.source.selection){
-        let sel: any = source.source.selection;
+    if (source.source.selection) {
+        const sel = source.source.selection;
         // selection can have the model ID as well. remove it
-        const asymIds: string[] = sel.replaceAll(' ', '').replaceAll(':', '').split('or').slice(1);
-        // console.log("selection is ", source.selection, asymIds);
-=======
-    if (source.selection) {
-        const asymIds: string[] = source.selection.replace(' ', '').replace(':', '').split('or');
->>>>>>> 8c417ef3
+        const asymIds: string[] = sel.replace(/ /g, '').replace(/:/g, '').split('or').slice(1);
         query = MS.struct.modifier.union([
             MS.struct.generator.atomGroups({
                 'chain-test': MS.core.set.has([MS.set(...asymIds), MS.ammp('auth_asym_id')])
@@ -344,7 +338,7 @@
     if (nbCurve) {
         structure = await getCurve(plugin, name, ingredient, getCurveTransforms(ingredient), model);
     } else {
-        if ( (!results || results.length === 0)) return;
+        if ((!results || results.length === 0)) return;
         let bu: string|undefined = source.bu ? source.bu : undefined;
         if (bu) {
             if (bu === 'AU') {
@@ -356,42 +350,28 @@
         structure = await getStructure(plugin, model, ingredient, { assembly: bu });
         // transform with offset and pcp
         let legacy: boolean = true;
-<<<<<<< HEAD
-        let pcp = ingredient.principalVector ? ingredient.principalVector : ingredient.principalAxis;
-        if (pcp){
-=======
-        if (ingredient.offset || ingredient.principalAxis) {
->>>>>>> 8c417ef3
+        const pcp = ingredient.principalVector ? ingredient.principalVector : ingredient.principalAxis;
+        if (pcp) {
             legacy = false;
             const structureMean = getStructureMean(structure);
             Vec3.negate(structureMean, structureMean);
             const m1: Mat4 = Mat4.identity();
             Mat4.setTranslation(m1, structureMean);
             structure = Structure.transform(structure, m1);
-<<<<<<< HEAD
-            if (ingredient.offset){
-                let o: Vec3 = Vec3.create(ingredient.offset[0], ingredient.offset[1], ingredient.offset[2]);
-                if (!Vec3.exactEquals(o, Vec3.zero())){ // -1, 1, 4e-16 ??
-                    if (location !== 'surface'){
+            if (ingredient.offset) {
+                const o: Vec3 = Vec3.create(ingredient.offset[0], ingredient.offset[1], ingredient.offset[2]);
+                if (!Vec3.exactEquals(o, Vec3.zero())) { // -1, 1, 4e-16 ??
+                    if (location !== 'surface') {
                         Vec3.negate(o, o);
                     }
-=======
-            if (ingredient.offset) {
-                if (!Vec3.exactEquals(ingredient.offset, Vec3.zero())) {
->>>>>>> 8c417ef3
                     const m: Mat4 = Mat4.identity();
                     Mat4.setTranslation(m, o);
                     structure = Structure.transform(structure, m);
                 }
             }
-<<<<<<< HEAD
-            if (pcp){
-                let p: Vec3 = Vec3.create(pcp[0], pcp[1], pcp[2]);
-                if (!Vec3.exactEquals(p, Vec3.unitZ)){
-=======
-            if (ingredient.principalAxis) {
-                if (!Vec3.exactEquals(ingredient.principalAxis, Vec3.unitZ)) {
->>>>>>> 8c417ef3
+            if (pcp) {
+                const p: Vec3 = Vec3.create(pcp[0], pcp[1], pcp[2]);
+                if (!Vec3.exactEquals(p, Vec3.unitZ)) {
                     const q: Quat = Quat.identity();
                     Quat.rotationTo(q, p, Vec3.unitZ);
                     const m: Mat4 = Mat4.fromQuat(Mat4.zero(), q);
@@ -448,13 +428,8 @@
         }
 
         if (ctx.shouldUpdate) await ctx.update(`${name} - structure`);
-<<<<<<< HEAD
-        const structure = Structure.create(units, {label: name + '.' + location});
-        for(let i = 0, il = structure.models.length; i < il; ++i) {
-=======
-        const structure = Structure.create(units);
+        const structure = Structure.create(units, { label: name + '.' + location });
         for (let i = 0, il = structure.models.length; i < il; ++i) {
->>>>>>> 8c417ef3
             Model.TrajectoryInfo.set(structure.models[i], { size: il, index: i });
         }
         return { structure, assets, colors: colors };
@@ -530,7 +505,7 @@
             params: { id: '1' }
         }
     };
-    if ( legacy_membrane ){
+    if (legacy_membrane) {
         // old membrane
         const membrane = await b.apply(StateTransforms.Data.ParseCif, undefined, { state: { isGhost: true } })
             .apply(StateTransforms.Model.TrajectoryFromMmCif, undefined, { state: { isGhost: true } })
@@ -633,12 +608,11 @@
             representation: params.preset.representation,
         };
         await CellpackPackingPreset.apply(packing, packingParams, plugin);
-<<<<<<< HEAD
         if (packings[i].location === 'surface') {
             console.log('ok surface ' + params.membrane);
-            if (params.membrane === 'lipids'){
+            if (params.membrane === 'lipids') {
                 console.log('ok packings[i].geom_type ' + packings[i].geom_type);
-                if (packings[i].geom_type){
+                if (packings[i].geom_type) {
                     if (packings[i].geom_type === 'file') {
                         await loadMembrane(plugin, packings[i].geom!, state, params);
                     } else if (packings[i].mb) {
@@ -650,15 +624,11 @@
                         await loadMembrane(plugin, packings[i].name, state, params);
                     }
                 }
-            } else if (params.membrane === 'spheres'){
+            } else if (params.membrane === 'spheres') {
                 if (packings[i].mb) {
                     await handleMembraneSpheres(state, packings[i].mb!);
                 }
             }
-=======
-        if (packings[i].location === 'surface' && params.membrane) {
-            await loadMembrane(plugin, packings[i].name, state, params);
->>>>>>> 8c417ef3
         }
     }
 }
@@ -678,7 +648,7 @@
         'file': PD.File({ accept: '.json,.cpr,.zip', description: 'Open model definition from .json/.cpr file or open .zip file containing model definition plus ingredients.', label: 'Recipe file' }),
     }, { options: [['id', 'Id'], ['file', 'File']] }),
     baseUrl: PD.Text(DefaultCellPackBaseUrl),
-    results : PD.File({ accept: '.bin', description: 'open results file in binary format from cellpackgpu for the specified recipe', label: 'Results file'}),
+    results: PD.File({ accept: '.bin', description: 'open results file in binary format from cellpackgpu for the specified recipe', label: 'Results file' }),
     membrane: PD.Select('lipids', PD.arrayToOptions(['lipids', 'spheres', 'none'])),
     ingredients: PD.FileList({ accept: '.cif,.bcif,.pdb', label: 'Ingredient files' }),
     preset: PD.Group({
