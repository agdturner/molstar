/**
 * Copyright (c) 2022-2023 mol* contributors, licensed under MIT, See LICENSE file for more info.
 *
 * @author Alexander Rose <alexander.rose@weirdbyte.de>
 */

import { StateBuilder, StateObjectRef } from '../../mol-state';
import { StructureFromPetworld } from './model';
import { PetworldColorThemeProvider } from './color';
import { ColorNames } from '../../mol-util/color/names';
import { StateTransforms } from '../../mol-plugin-state/transforms';
import { distinctColors } from '../../mol-util/color/distinct';
import { Color } from '../../mol-util/color';
import { SpacefillRepresentationProvider } from '../../mol-repr/structure/representation/spacefill';
import { StructureRepresentation3D } from '../../mol-plugin-state/transforms/representation';
import { PluginContext } from '../../mol-plugin/context';
import { PluginStateObject } from '../../mol-plugin-state/objects';

function getSpacefillParams(color: Color) {
    return {
        type: {
            name: 'spacefill',
            params: {
                ...SpacefillRepresentationProvider.defaultValues,
                ignoreHydrogens: true,
                instanceGranularity: true,
                ignoreLight: true,
                lodLevels: [
                    { minDistance: 1, maxDistance: 1000, overlap: 0, stride: 1 },
                    { minDistance: 1000, maxDistance: 4000, overlap: 500, stride: 10 },
                    { minDistance: 4000, maxDistance: 10000000, overlap: 500, stride: 50 },
                ],
                quality: 'lowest', // avoid 'auto', triggers boundary calc
            },
        },
        colorTheme: {
            name: PetworldColorThemeProvider.name,
            params: {
                value: color,
                saturation: 0,
                lightness: 0,
            }
        },
        sizeTheme: {
            name: 'physical',
            params: {
                scale: 1,
            }
        },
    };
}

export async function createPetworldHierarchy(plugin: PluginContext, trajectory: StateObjectRef<PluginStateObject.Molecule.Trajectory>) {
    const tr = StateObjectRef.resolveAndCheck(plugin.state.data, trajectory)?.obj?.data;
    if (!tr) return;

    plugin.managers.interactivity.setProps({ granularity: 'chain' });
    plugin.canvas3d?.setProps({
        multiSample: { mode: 'off' },
        cameraClipping: { far: false },
        renderer: {
            colorMarker: true,
            highlightColor: Color(0xffffff),
            highlightStrength: 0,
            selectStrength: 0,
            dimColor: Color(0xffffff),
            dimStrength: 0,
            markerPriority: 2,
            interiorColorFlag: false,
            interiorDarkening: 0.15,
        },
        marking: {
            enabled: false,
            highlightEdgeColor: Color(0x394e65),
            selectEdgeStrength: 0,
            ghostEdgeStrength: 1,
            innerEdgeFactor: 2.5,
        },
        postprocessing: {
            occlusion: {
                name: 'on',
                params: {
                    samples: 32,
                    radius: 8.5,
                    bias: 1.3,
                    blurKernelSize: 15,
                    resolutionScale: 1,
                }
            },
<<<<<<< HEAD
            postprocessing: {
                occlusion: {
                    name: 'on',
                    params: {
                        samples: 32,
                        levels: [
                            { radius: 1, bias: 0.4 },
                            { radius: 5, bias: 0.6 },
                            { radius: 8, bias: 1.0 },
                        ],
                        distanceFactor: 10,
                        blurKernelSize: 11,
                        resolutionScale: 1,
                    }
                },
                shadow: {
                    name: 'on',
                    params: {
                        bias: 0.6,
                        maxDistance: 80,
                        steps: 3,
                        tolerance: 1.0,
                    }
                },
                outline: {
                    name: 'on',
                    params: {
                        scale: 1,
                        threshold: 0.33,
                        color: ColorNames.black,
                        includeTransparent: true,
                    }
=======
            shadow: {
                name: 'on',
                params: {
                    bias: 0.6,
                    maxDistance: 80,
                    steps: 3,
                    tolerance: 1.0,
>>>>>>> 85c5575b
                }
            },
            outline: {
                name: 'on',
                params: {
                    scale: 1,
                    threshold: 0.33,
                    color: ColorNames.black,
                    includeTransparent: true,
                }
            }
        }
    });

    const state = plugin.state.data;

    const group = await state.build()
        .to(trajectory)
        .group(StateTransforms.Misc.CreateGroup, { label: 'root' }, { tags: 'Entity', state: { isCollapsed: true } })
        .commit({ revertOnError: true });

    const colors = distinctColors(tr.frameCount, {
        hue: [1, 360],
        chroma: [30, 80],
        luminance: [15, 85],
        clusteringStepCount: 50,
        minSampleCount: 800,
    });

    await state.transaction(async () => {
        try {
            plugin.animationLoop.stop({ noDraw: true });
            let build: StateBuilder.Root | StateBuilder.To<any> = state.build();
            for (let i = 0; i < tr.frameCount; i++) {
                build = build
                    .to(group)
                    .apply(StructureFromPetworld, { modelIndex: i }, { tags: 'Entity' })
                    .apply(StructureRepresentation3D, getSpacefillParams(colors[i]));
            }
            await build.commit();
        } catch (e) {
            console.error(e);
            plugin.log.error(e);
        } finally {
            plugin.animationLoop.start();
        }
    }).run();
}<|MERGE_RESOLUTION|>--- conflicted
+++ resolved
@@ -81,46 +81,16 @@
                 name: 'on',
                 params: {
                     samples: 32,
-                    radius: 8.5,
-                    bias: 1.3,
-                    blurKernelSize: 15,
+                    levels: [
+                        { radius: 1, bias: 0.4 },
+                        { radius: 5, bias: 0.6 },
+                        { radius: 8, bias: 1.0 },
+                    ],
+                    distanceFactor: 10,
+                    blurKernelSize: 11,
                     resolutionScale: 1,
                 }
             },
-<<<<<<< HEAD
-            postprocessing: {
-                occlusion: {
-                    name: 'on',
-                    params: {
-                        samples: 32,
-                        levels: [
-                            { radius: 1, bias: 0.4 },
-                            { radius: 5, bias: 0.6 },
-                            { radius: 8, bias: 1.0 },
-                        ],
-                        distanceFactor: 10,
-                        blurKernelSize: 11,
-                        resolutionScale: 1,
-                    }
-                },
-                shadow: {
-                    name: 'on',
-                    params: {
-                        bias: 0.6,
-                        maxDistance: 80,
-                        steps: 3,
-                        tolerance: 1.0,
-                    }
-                },
-                outline: {
-                    name: 'on',
-                    params: {
-                        scale: 1,
-                        threshold: 0.33,
-                        color: ColorNames.black,
-                        includeTransparent: true,
-                    }
-=======
             shadow: {
                 name: 'on',
                 params: {
@@ -128,7 +98,6 @@
                     maxDistance: 80,
                     steps: 3,
                     tolerance: 1.0,
->>>>>>> 85c5575b
                 }
             },
             outline: {
