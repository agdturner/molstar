# Change Log
All notable changes to this project will be documented in this file, following the suggestions of [Keep a CHANGELOG](http://keepachangelog.com/). This project adheres to [Semantic Versioning](http://semver.org/) for its most widely used - and defacto - public interfaces.

Note that since we don't clearly distinguish between a public and private interfaces there will be changes in non-major versions that are potentially breaking. If we make breaking changes to less used interfaces we will highlight it in here.

## [Unreleased]
- [Breaking] Renamed some color schemes ('inferno' -> 'inferno-no-black', 'magma' -> 'magma-no-black', 'turbo' -> 'turbo-no-black', 'rainbow' -> 'simple-rainbow')
- [Breaking] `Box3D.nearestIntersectionWithRay` -> `Ray3D.intersectBox3D`
- [Breaking] `Plane3D.distanceToSpher3D` -> `distanceToSphere3D` (fix spelling)
- [Breaking] fix typo `MarchinCubes` -> `MarchingCubes`
- [Breaking] `PluginContext.initViewer/initContainer/mount` are now async and have been renamed to include `Async` postfix
- [Breaking] Add `Volume.instances` support and a `VolumeInstances` transform to dynamically assign it
  - This change is breaking because all volume objects require the `instances` field now.
- [Breaking] `Canvas3D.identify` now expects `Vec2` or `Ray3D`
- Update production build to use `esbuild`
- Emit explicit paths in `import`s in `lib/`
- Fix outlines on opaque elements using illumination mode
- Change `Representation.Empty` to a lazy property to avoid issue with some bundlers
- MolViewSpec extension:
  - Generic color schemes (`palette` parameter for color_from_* nodes)
  - Annotation field remapping (`field_remapping` parameter for color_from_* nodes)
  - Representation node: support custom property `molstar_reprepresentation_params`
  - Primitives node: support custom property `molstar_mesh/label/line_params`
  - Canvas node: support custom property `molstar_postprocessing` with the ability to customize outline, depth of field, bloom, shadow, occlusion (SSAO), and fog
  - `clip` node support for structure and volume representations
  - `grid_slice` representation support for volumes
  - Support tethers and background for primitive labels
  - Support `snapshot_key` parameter on primitives that enables transition between states via clicking on 3D objects
  - Inline selectors and MVS annotations support `instance_id`
  - Support `matrix` on transform params
  - Support `surface_type` (`molecular` / `gaussian`) on for `surface` representation nodes
  - Add `instance` node type
  - Support transforming and instancing of structures, components, and volumes
- Added new color schemes, synchronized with D3.js ('inferno', 'magma', 'turbo', 'rainbow', 'sinebow', 'warm', 'cool', 'cubehelix-default', 'category-10', 'observable-10', 'tableau-10')
- Snapshot Markdown improvements
  - Add `MarkdownExtensionManager` (`PluginContext.managers.markdownExtensions`)
  - Support custom markdown commands to control the plugin via the `[link](!command)` pattern
  - Support rendering custom elements via the `![alt](!parameters)` pattern
  - Support tables
  - Support loading images from MVSX files
  - Indicate external links with ⤴
- Avoid calculating rings for coarse-grained structures
- Fix isosurface compute shader normals when transformation matrix is applied to volume
- Symmetry operator naming for spacegroup symmetry - parenthesize multi-character indices (1_111-1 -> 1_(11)1(-1))
- Add `SymmetryOperator.instanceId` that corresponds to a canonical operator name (e.g. ASM-1, ASM-X0-1 for assemblies, 1_555, 1_(11)1(-1) for crystals)
- Mol2 Reader
    - Fix column count parsing
    - Add support for substructure
- Fix shader error when clipping flags are set without clip objects present
- Fix wrong group count calculation on geometry update (#1562)
- Fix wrong instance index in `calcMeshColorSmoothing`
- Add `Ray3D` object and helpers
- Volume slice representation: add `relativeX/Y/Z` options for dimension
- Add `StructureInstances` transform
- `mvs-stories` app
  - Add `story-id` URL arg support
  - Add "Download MVS State" link
- Add ray-based picking
    - Render narrow view of scene scene from ray origin & direction to a few pixel sized viewport
    - Cast ray on every input as opposed to the standard "whole screen" picking
    - Can be enabled with new `Canvas3dInteractionHelperParams.convertCoordsToRay` param
    - Allows to have input methods that are 3D pointers in the scene
    - Add `ray: Ray3D` property to `DragInput`, `ClickInput`, and `MoveInput`
- Add async, non-blocking picking (only WebGL2)
    - Refactor `Canvas3dInteractionHelper` internals to use async picking for move events
- Add `enable` param for post-processing effects. If false, no effects are applied.
<<<<<<< HEAD
- Dot volume representation improvements
    - Add positional perturbation to avoid camera artifacts
    - Fix handling of negative isoValues by considering only volume cells with values lower than isoValue (#1559)
    - Fix volume-value size theme
=======
- Change the parsing of residue names in PDB files from 3-letter to 4-letter.
>>>>>>> 899203c8

## [v4.18.0] - 2025-06-08
- MolViewSpec extension:
  - Support for label_comp_id and auth_comp_id in annotations
  - Geometric primitives - do not render if position refers to empty substructure
  - Primitive arrow - nicer default cap size (relative to tube_radius)
  - Primitive angle_measurement - added vector_radius param
  - Fix MVSX file assets being disposed in multi-snapshot states
- Add `mol-utils/camera.ts` with `fovAdjustedPosition` and `fovNormalizedCameraPosition`
- Show FOV normalized position in `CameraInfo` UI and use it in "Copy MVS State"
- Support static resources in `AssetManager`
- General:
  - Use `isolatedModules` tsconfig flag
  - Fix TurboPack build when using ES6 modules
- Support `pickingAlphaThreshold` when `xrayShaded` is enabled
- Support sampling from arbitrary planes for structure plane and volume slice representations
- Refactor SCSS to not use `@import` (fixes deprecation warnings)

## [v4.17.0] - 2025-05-22
- Remove `xhr2` dependency for NodeJS, use `fetch`
- Add `mvs-stories` app included in the `molstar` NPM package
  - Use the app in the corresponding example
- Interactions extension: remove `salt-bridge` interaction kind (since `ionic` is supported too)

## [v4.16.0] - 2025-05-20
- Load potentially big text files as `StringLike` to bypass string size limit
- MolViewSpec extension:
  - Load single-state MVS as if it were multi-state with one state
  - Merged `loadMVS` options `keepCamera` and `keepSnapshotCamera` -> `keepCamera`
  - Removed `loadMVS` option `replaceExisting` (is now default)
  - Added `loadMVS` option `appendSnapshots`
- Fix camera not being interpolated in MP4 export due to updates in WebGL ContextLost handling

## [v4.15.0] - 2025-05-19
- IHM improvements:
  - Disable volume streaming
  - Disable validation report visualization
  - Enable assembly symmetry for integrative models
- Fix transparency rendering with occlusion in NodeJS
- mmCIF Support
  - Add custom `molstar_bond_site` category that enables serializing explicit bonds by referencing `atom_site.id`
  - Add `includeCategoryNames`, `keepAtomSiteId`, `exportExplicitBonds`, `encoder` properties to `to_mmCIF` exporter
- Add support for attachment points property (`M APO`) to the MOL V2000 parser
- Add `json-cif` extension that should pave way towards structure editing capabilities in Mol\*
  - JSON-based encoding of the CIF data format
  - `JSONCifLigandGraph` that enables editing of small molecules via modifying `atom_site` and `molstar_bond_site` categories
- Add `ligand-editor` example that showcases possible use-cases of the `json-cif` extension
- Breaking (minor): Changed `atom_site.id` indexing to 1-based in `mol-model-formats/structure/mol.ts::getMolModels`.
- WebGL ContextLost handling
    - Fix missing framebuffer & drawbuffer re-attachments
    - Fix missing cube texture re-initialization
    - Fix missing extensions reset
    - Fix timer clearing edge case
    - Add reset support for geometry generated on the GPU

## [v4.14.1] - 2025-05-09
- Do not raise error when creating duplicate state transformers and print console warning instead

## [v4.14.0] - 2025-05-07
- Fix `Viewer.loadTrajectory` when loading a topology file
- Fix `StructConn.residueCantorPairs` to not include identity pairs
- Add format selection option to image export UI (PNG, WebP, JPEG)
- Add `StateBuilder.To.updateState`
- MVS:
  - Support updating transform states
  - Add support for `is_hidden` custom state as an extension
  - Add `queryMVSRef` and `createMVSRefMap` utility functions
- Adjust max resolution of surfaces for auto quality (#1501)
- Fix switching representation type in Volume UI
- VolumeServer: Avoid grid expansion when requiring unit cell (avoids including an extra layer of cells outside the unit cell query box)

## [v4.13.0] - 2025-04-14
- Support `--host` option for build-dev.mjs script
- Add `Viewer.loadFiles` to open supported files
- Support installing the viewer as a Progressive Web App (PWA)
- `ihm-restraints` example: show entity labels
- Fix `element-point` visual not using child unit
- Ignore `renderables` with empty draw count
- Add experimental support for `esbuild` for development
  - Use `npm run dev` for faster development builds
- Use `StructureElement.Bundle` instead of expressions to serialize measurement elements
  - Fixes measurements not being supported for coarse models
- Implementation of `ColorScale.createDiscrete` (#1458)
- Add `ColorScale.createDiscrete` to the `uncertainty` color theme
- Fix color palette shown in the UI (for non-gradient palettes)
- Fix colors description in the UI (when using custom thresholds)
- Fix an edge case in the UI when the user deletes all colors from the color list
- Add `interactions` extension and a corresponding example that utilizes it
- Add element source index to default atomic granularity hover labels
- Add `StructureElement.Schema` based on corresponding MolViewSpec implementation that allows data-driven selection of structural elements
- Add `StructureElement.Loci/Bundle.fromExpression/Query/Schema` helper functions
- Add `addLinkCylinderMesh` (from `createLinkCylinderMesh`)
- Add `Unit.transientCache` and `Unit.getCopy`
- Fix `ElementBondIterator` indices mapping logic for inter-unit bonds
- Fix `pickPadding` and `pickScale` not updating `PickHelper`
- MolViewSpec extension: support loading extensions when loading multistate files
- Do not add bonds for pairs of residues that have a `struct_conn` entry
- Improved `ma_qa_metric` support
  - Parse all local metrics
  - Ability to select alternate metrics in the pLDDT/qmean themes
  - Do not assume PAE plot is symmetric
- Added `PluginConfig.Viewport.ShowScreenshotControls` to control visibility of screenshot controls
- Fix MolViewSpec builder for volumes.
- Generalize `mvs-kinase-story` example to `mvs-stories`
  - Add TATA-binding protein story
  - Improve the Kinase story
- Fix alpha orbitals example

## [v4.12.0] - 2025-02-28

- Fix PDBj structure data URL
- Improve logic when to cull in renderer
- Add `atom.ihm.has-seq-id` and `atom.ihm.overlaps-seq-id-range` symbol to the query language
- MolViewSpec extension:
  - Add box, arrow, ellipse, ellipsoid, angle primitives
  - Add basic support for volumetric data (map, Volume Server)
  - Add support for `molstar_color_theme_name` custom extension
  - Better IH/M support:
    - Support `coarse` components
    - Support `spacefill` representation
    - Support `carbohydrate` representation
    - Support for `custom.molstar_use_default_coloring` property on Color node.
    - Use `atom.ihm.has-seq-id` and `atom.ihm.overlaps-seq-id-range` for matching `label_seq_id` locations to support querying coarse elements.
    - Add ihm-restraints example
- Add `mvs-kinase-story` example
- Remove static uses of `ColorTheme` and `SizeTheme` fields. Should resolvent "undefined" errors in certain builds
- Add `transform` property to clip objects
- Add support for trimming `image` geometry to a box
- Improve/fix iso-level support of `slice` representation
- Add support for rotating `slice` representation around an axis
- Add default color support for palette based themes
- Add `plane` structure representation
    - Can be colored with any structure theme
    - Can be colored with the `external-volume` theme
    - Can show atoms as a cutout
    - Supports principal axes and bounding box as a reference frame
- Add `Camera` section to "Screenshot / State" controls
- Add `CoarseIndex` for fast lookup of coarse elements

## [v4.11.0] - 2025-01-26

- Fix for tubular helices issue (Fixes #1422)
- Volume UI improvements
    - Render all volume entries instead of selecting them one-by-one
    - Toggle visibility of all volumes
    - More accessible iso value control
- Support wheel event on sliders
- MolViewSpec extension:
    - Add validation for discriminated union params
    - Primitives: remove triangle_colors, line_colors, have implicit grouping instead; rename many parameters
- UI configuration options
    - Support removal of independent selection controls in the viewport
    - Support custom selection controls
    - Support for custom granularity dropdown options
    - Support for custom Sequence Viewer mode options
- Add `external-structure` theme that colors any geometry by structure properties
- Support float and half-float data type for direct-volume rendering and GPU isosurface extraction
- Minor documentation updates
- Add support for position-location to `volume-value` color theme
- Add support for color themes to `slice` representation
- Improve/fix palette support in volume color themes
- Fix `Plane3D.projectPoint`
- Fix marking related `image` rendering issues
    - Handle pixels without a group
    - Take fog into account
- MolViewSpec extension: Initial support for customizable representation parameters
- Quick Styles section reorganized
- UI color improvements (scrollbar contrast, toggle button hover color)
- Add `overrideWater` param for entity-id color theme
- Renames PDB-Dev to PDB-IHM and adjusts data source
- Fix vertex based themes for spheres shader
- Add volume dot representation
- Add volume-value size theme
- Sequence panel: Mark focused loci (bold+underline)
- Change modifier key behavior in Normal Mode (default = select only, Ctrl/Cmd = add to selection, Shift = extend last selected range)
- Handle Firefox's limit on vertex ids per draw (#1116)
- Fix behavior of `Vec3.makeRotation(out, a, b)` when `a ≈ -b`

## [v4.10.0] - 2024-12-15

- Add `ModelWithCoordinates` decorator transform.
- Fix outlines on transparent background using illumination mode (#1364)
- Fix transparent depth texture artifacts using illumination mode
- Fix marking of consecutive gap elements (#876)
- Allow React 19 in dependencies
- Fix missing deflate header if `CompressionStream` is available
- Fix is_iOS check for NodeJS
- Added PluginCommands.Camera.FocusObject
- Plugin state snapshot can have instructions to focus objects (PluginState.Snapshot.camera.focus)
- MolViewSpec extension: Support for multi-state files (animations)
- Fix units transform data not fully updated when structure child changes
- Fix `addIndexPairBonds` quadratic runtime case
- Use adjoint matrix to transform normals in shaders
- Fix resize handling in `tests/browser`

## [v4.9.1] - 2024-12-05

- Fix iOS check when running on Node

## [v4.9.0] - 2024-12-01

- Fix artifacts when using xray shading with high xrayEdgeFalloff values
- Enable double rounded capping on tubular helices
- Fix single residue tubular helices not showing up
- Fix outlines on volume and surface reps that do not disappear (#1326)
- Add example `glb-export`
- Membrane orientation: Improve `isApplicable` check and error handling (#1316)
- Fix set fenceSync to null after deleteSync.
- Fix operator key-based `IndexPairBonds` assignment
    - Don't add bonds twice
    - Add `IndexPairs.bySameOperator` to avoid looping over all bonds for each unit
- Add `Structure.intraUnitBondMapping`
- Add more structure-based visuals to avoid too many (small) render-objects
    - `structure-intra-bond`, `structure-ellipsoid-mesh`, `structure-element-point`, `structure-element-cross`
- Upgrade to express v5 (#1311)
- Fix occupancy check using wrong index for inter-unit bond computation (@rxht, #1321)
- Fix transparent SSAO for image rendering, e.g., volumne slices (#1332)
- Fix bonds not shown with `ignoreHydrogens` on (#1315)
    - Better handle mmCIF files with no entities defined by using `label_asym_id`
    - Show bonds in water chains when `ignoreHydorgensVariant` is `non-polar`
- Add MembraneServer API, generating data to be consumed in the context of MolViewSpec
- Fix `StructConn.isExhaustive` for partial models (e.g., returned by the model server)
- Refactor value swapping in molstar-math to fix SWC (Next.js) build (#1345)
- Fix transform data not updated when structure child changes
- Fix `PluginStateSnapshotManager.syncCurrent` to work as expected on re-loaded states.
- Fix do not compute implicit hydrogens when unit is explicitly protonated (#1257)
- ModelServer and VolumeServer: support for input files from Google Cloud Storage (gs://)
- Fix color of missing partial charges for SB partial charges extension

## [v4.8.0] - 2024-10-27

- Add SSAO support for transparent geometry
- Fix SSAO color not updating
- Improve blending of overlapping outlines from transparent & opaque geometries
- Default to `blended` transparency on iOS due to `wboit` not being supported.
- Fix direct-volume with fog off (and on with `dpoit`) and transparent background on (#1286)
- Fix missing pre-multiplied alpha for `blended` & `wboit` with no fog (#1284)
- Fix backfaces visible using blended transparency on impostors (#1285)
- Fix StructureElement.Loci.isSubset() only considers common units (#1292)
- Fix `Scene.opacityAverage` calculation never 1
- Fix bloom in illumination mode
- Fix `findPredecessorIndex` bug when repeating values
- MolViewSpec: Support for transparency and custom properties
- MolViewSpec: MVP Support for geometrical primitives (mesh, lines, line, label, distance measurement)
- Mesoscale Explorer: Add support for 4-character PDB IDs (e.g., 8ZZC) in PDB-IHM/PDB-Dev loader
- Fix Sequence View in Safari 18
- Improve performance of `IndexPairBonds` assignment when operator keys are available
- ModelArchive QualityAssessment extension:
    - Add support for ma_qa_metric_local_pairwise mmCIF category
    - Add PAE plot component
- Add new AlphaFoldDB-PAE example app
- Add support for LAMMPS data and dump formats
- Remove extra anti-aliasing from text shader (fixes #1208 & #1306)

## [v4.7.1] - 2024-09-30

- Improve `resolutionMode` (#1279)
    - Add `auto` that picks `scaled` for mobile devices and `native` elsewhere
    - Add `resolution-mode` Viewer GET param
    - Add `PluginConfig.General.ResolutionMode` config item

## [v4.7.0] - 2024-09-29

- Add illumination mode
    - Path-traced SSGI
    - Automatic thickness (estimate)
        - Base thickness as max(backface depth) - min(frontface depth)
        - Per object density factor to adjust thickness
    - Progressively trace samples to keep viewport interactive
    - Toggle on/off by pressing "G"
    - `illumination` Viewer GET param
- Enables dXrayShaded define when rendering depth
- Fix handling of PDB files that have chains with same id separated by TER record (#1245)
- Sequence Panel: Improve visuals of unmodeled sequence positions (#1248)
- Fix no-compression xtc parser (#1258)
- Mol2 Reader: Fix mol2 status_bit read error (#1251)
- Fix shadows with multiple lights
- Fix impostor sphere interior normal when using orthographic projection
- Add `resolutionMode` parameter to `Canvas3DContext`
    - `scaled`, divides by `devicePixelRatio`
    - `native`, no changes
- Add `CustomProperty.Context.errorContext` to support reporting errors during loading of custom properties (#1254)
    - Use in MolViewSpec extension
- Mesoscale Explorer: fix color & style issues
- Remove use of deprecated SASS explicit color functions
- Allow "Components" section to display nested components created by "Apply Action > Selection".

## [v4.6.0] - 2024-08-28

- Add round-caps option on tubular alpha helices
- Fix missing Sequence UI update on state object removal (#1219)
- Improved prmtop format support (CTITLE, %COMMENT)
- Avoid calculating bonds for water units when `ignoreHydrogens` is on
- Add `Water` trait to `Unit`
- Improve entity-id coloring for structures with multiple models from the same source (#1221)
- Wrap screenshot & image generation in a `Task`
- AlphaFold DB: Add BinaryCIF support when fetching data
- PDB-IHM/PDB-Dev: Add support for 4-character PDB IDs (e.g., 8ZZC)
- Fix polymer-gap visual coloring with cartoon theme
- Add formal-charge color theme (#328)
- Add more coloring options to cartoon theme
- Use `CompressionStream` Browser API when available
- Add `pdbx_structure_determination_methodology` mmcif field and `Model` helpers
- Fix cartoon representation not updated when secondary structure changes
- Add Zhang-Skolnick secondary-structure assignment method which handles coarse-grained models (#49)
- Calculate bonds for coarse-grained models
- VolumeServer: Add `health-check` endpoint + `healthCheckPath` config prop to report service health
- ModelServer: Add `health-check` endpoint + `healthCheckPath` config prop to report service health

## [v4.5.0] - 2024-07-28

- Separated postprocessing passes
- Take into account explicit hydrogens when computing hydrogen bonds
- Fix DoF with pixel ratios =! 1
- Fix DoF missing transparent depth
- Fix trackball pinch zoom and add pan
- Fix aromatic link rendering when `adjustCylinderLength` is true
- Change trackball animate spin speed unit to radians per second
- Fix `mol-plugin-ui/skin/base/components/misc.scss` syntax to be in line with latest Sass syntax
- Handle missing theme updates
    - Fix trajectory-index color-theme not always updated (#896)
    - Fix bond cylinders not updated on size-theme change with `adjustCylinderLength` enabled (#1215)
- Use `OES_texture_float_linear` for SSAO when available

## [v4.4.1] - 2024-06-30

- Clean `solidInterior` transparent cylinders
- Create a transformer to deflate compressed data
- Adjust Quick Styles panel button labels
- Improve camera interpolation code (interpolate camera rotation instead of just position)
- Mesoscale Explorer
    - Add `illustrative` coloring option
    - Press 'C' to toggle between center and zoom & center on click
    - Add entities selection description
    - Clicking a leaf node in the right panel tree will center each instance in turn
    - Add measurement controls to right panel
    - Mouse left click on label with snapshot key will load snapshot
    - Mouse hover over label with protein name highlight entities with the same name
    - Custom ViewportSnapshotDescription with custom MarkdowAnchor
        - \# other snapshots with a given key \[...](#key)
        - i highlight a protein with a given NAME \[...](iNAME)
        - g highlight a group with a given group type and group name \[...](ggrouptype.groupname)
        - h URLs with a given link \[...](http...)
    - Snapshot description panel window size and text can be resized and hidden with new icons
    - Add styles controls to right panel
    - Add viewport settings to left panel
    - Add app info component to left panel with interactive tour and doc link
- Fixes SSAO edge artifacts (#1122)
    - Add `reuseOcclusion` parameter to multi-sample pass
    - Add `blurDepthBias` parameter to occlusion pass
    - Handle near clip in SSAO blur
- Support reading score from B-factor in pLDDT color theme
- Add Cel-shading support
    - `celShaded` geometry parameter
    - `celSteps` renderer parameter
- Add the ability to customize the Snapshot Description component via `PluginUISpec.components.viewport.snapshotDescription`
- Add `doNotDisposeCanvas3DContext` option to `PluginContext.dispose`
- Remove support for density data from edmaps.rcsb.org

## [v4.3.0] - 2024-05-26

- Fix State Snapshots export animation (#1140)
- Add depth of field (dof) postprocessing effect
- Add `SbNcbrTunnels` extension for for visualizing tunnels in molecular structures from ChannelsDB (more info in [tunnels.md](./docs/docs/extensions/tunnels.md))
- Fix edge case in minimizing RMSD transform computation

## [v4.2.0] - 2024-05-04

- Add emissive material support
- Add bloom post-processing
- MolViewSpec extension: `loadMVS` supports `keepCamera` parameter
- Return StateTransform selectors from measurements API (addDistance, addAngle, etc.)
- Refactor transparency rendering
    - More uniform behavior for blended, wboit, dpoit
    - Fix issues with text & image geometry
- Fix render-spheres example (#1100)
    - Wrong step size in sphere geometry boundingSphere & groupmapping
    - Handle empty `instanceGrid` in renderer & renderable
- Fix bond assignment from `IndexPairBonds`
    - Can not always be cached in `ElementSetIntraBondCache`
    - Wrong operator checks in `findPairBonds`
- Fix SSAO artifacts (@corredD, #1082)
- Fix bumpiness artifacts (#1107, #1084)

## [v4.1.0] - 2024-03-31

- Add `VolumeTransform` to translate/rotate a volume like in a structure superposition
- Fix BinaryCIF encoder edge cases caused by re-encoding an existing BinaryCIF file
- Fix edge-case where width/height in InputObserver are not correct
- Fix transparency rendering fallback (#1058)
- Fix SSAO broken when `OES_texture_float_linear` is unavailable
- Add `normalOffset` to `external-volume` color theme
    - This can give results similar to pymol's surface_ramp_above_mode=1
- Add `rotation` parameter to skybox background

## [v4.0.1] - 2024-02-19

- Fix BinaryCIF decoder edge cases. Fixes mmCIF model export from data provided by ModelServer.
- MolViewSpec extension: support for MVSX file format
- Revert "require WEBGL_depth_texture extension" & "remove renderbuffer use"

## [v4.0.0] - 2024-02-04

- Add Mesoscale Explorer app for investigating large systems
- [Breaking] Remove `cellpack` extension (superseded by Mesoscale Explorer app)
- [Breaking] Set minimal node.js version to 18
- [Breaking] Generalize rcsb/assembly-symmetry/ extension
    - Move to assembly-symmetry/
    - Remove RCSB specific dependencies and prefixes
- [Breaking] Require `WEBGL_depth_texture` webgl extension
    - Remove `renderbuffer` use
- [Breaking] Change build target to ES2018
    - Custom builds only require ES6 for dependencies like immer.js
- [Breaking] Changed `createPluginUI`
    - The function now takes a single `options` argument
    - The caller must specify a `render` method that mounts the Mol* react component to DOM
        - A default `renderReact18` method is provided, but needs to be imported separately
        - To support React 16 and 17, `ReactDOM.render` can be passed
- Improve `SetUtils` performance using ES6 features
- [Breaking] Reduce memory usage of `SymmetryOperator.ArrayMapping`
    - Requires calling methods from instance
- [Breaking] Fix `mol-model/structure/model/properties/seconday-structure.ts` file name (#938)
- [Breaking] Add `Canvas3DContext` runtime props
    - Props: pixelScale, pickScale, transparency (blended, wboit, dpoit)
    - Replaces instantiation-time attribs
- [Breaking] Change default compile target to ES2018
- [Breaking] Add culling & LOD support
    - Cull per-object and per-instance
    - Cull based on frustum and camera distance
    - LOD visibility based on camera distance
    - Special LOD mode for spheres with automatic levels
    - Occlusion culling (only WebGL2)
        - Hi-Z pass
        - Cull based on previous frame's Hi-Z buffer
- Add stochastic/dithered transparency to fade overlapping LODs in and out
- Add "Automatic Detail" preset that shows surface/cartoon/ball & stick based on camera distance

## [v3.45.0] - 2024-02-03

- Add color interpolation to impostor cylinders
- MolViewSpec components are applicable only when the model has been loaded from MolViewSpec
- Add `snapshotKey` and `tooltip` params to loci `LabelRepresentation`
- Update `FocusLoci` behavior to support `snapshotKey` param
  - Clicking a visual with `snapshotKey` will trigger that snapshot
- Render multiline loci label tooltips as Markdown
- `ParamDefinition.Text` updates:
  - Support `multiline` inputs
  - Support `placeholder` parameter
  - Support `disableInteractiveUpdates` to only trigger updates once the control loses focus
- Move dependencies related to the headless context from optional deps to optional peer deps

## [v3.44.0] - 2024-01-06

- Add new `cartoon` visuals to support atomic nucleotide base with sugar
- Add `thicknessFactor` to `cartoon` representation for scaling nucleotide block/ring/atomic-fill visuals
- Use bonds from `_struct_conn` in mmCIF files that use `label_seq_id`
- Fix measurement label `offsetZ` default: not needed when `scaleByRadius` is enbaled
- Support for label rendering in HeadlessPluginContext
- MolViewSpec extension
  - Support all X11 colors
  - Support relative URIs
  - CLI tools: mvs-validate, mvs-render, mvs-print-schema
  - Labels applied in one node
- ModelServer SDF/MOL2 ligand export: fix atom indices when additional atoms are present
- Avoid showing (and calculating) inter-unit bonds for huge structures
- Fixed `DragOverlay` on WebKit/Safari browsers

## [v3.43.1] - 2023-12-04

- Fix `react-markdown` dependency

## [v3.43.0] - 2023-12-02

- Fix `State.tryGetCellData` (return type & data check)
- Don't change camera.target unless flyMode or pointerLock are enabled
- Handle empty CIF files
- Snapshot improvements:
    - Add `key` property
    - Ability to existing snapshot name, key, and description
    - Support markdown in descriptions (ignores all HTML tags)
    - Ability to link to snapshots by key from descriptions
    - Separate UI control showing description of the current snapshot
- Do not activate drag overlay for non-file content
- Add `structure-element-sphere` visual to `spacefill` representation
- Fix missing `await` in `HeadlessPluginContext.saveStateSnapshot`
- Added support for providing custom sequence viewers to the plugin spec
- MolViewSpec extension (MVS)
- Add URL parameters `mvs-url`, `mvs-data`, `mvs-format`
- Add drag&drop for `.mvsj` files
- Fix `bumpiness` scaling with `ignoreLight` enabled
- Add `transforms` & `label` params to `ShapeFromPly`
- Optimize `LociSelectManager.selectOnly` to avoid superfluous loci set operations
- Dispose of viewer on `unload` event to aid GC

## [v3.42.0] - 2023-11-05

- Fix handling of PDB files with insertion codes (#945)
- Fix de-/saturate of colors with no hue
- Improve `distinctColors` function
    - Add `sort` and `sampleCountFactor` parameters
    - Fix clustering issues
- Add `clipPrimitive` option to spheres geometry, clipping whole spheres instead of cutting them
- Add `DragAndDropManager`
- Add `options` support for default bond labels

## [v3.41.0] - 2023-10-15

- Add `PluginContext.initialized` promise & support for it in the `Plugin` UI component.
- Fix undesired interaction between settings panel and the panel on the right.
- Add ability to customize server parameters for `RCSBAssemblySymmetry`.

## [v3.40.1] - 2023-09-30

- Do not call `updateFocusRepr` if default `StructureFocusRepresentation` isn't present.
- Treat "tap" as a click in `InputObserver`
- ModelServer ligand queries: fix atom count reported by SDF/MOL/MOL2 export
- CCD extension: Make visuals for aromatic bonds configurable
- Add optional `file?: CifFile` to `MmcifFormat.data`
- Add support for webgl extensions
    - `WEBGL_clip_cull_distance`
    - `EXT_conservative_depth`
    - `WEBGL_stencil_texturing`
    - `EXT_clip_control`
- Add `MultiSampleParams.reduceFlicker` (to be able to switch it off)
- Add `alphaThickness` parameter to adjust alpha of spheres for radius
- Ability to hide "right" panel from simplified viewport controls
- Add `blockIndex` parameter to TrajectoryFromMmCif
- Fix bounding sphere calculation for "element-like" visuals
- Fix RCSB PDB validation report URL
- Add sharpening postprocessing option
- Take pixel-ratio into account for outline scale
- Gracefully handle missing HTMLImageElement
- Fix pixel-ratio changes not applied to all render passes

## [v3.39.0] - 2023-09-02

- Add some elements support for `guessElementSymbolString` function
- Faster bounding rectangle calculation for imposter spheres
- Allow toggling of hydrogens as part of `LabelTextVisual`

## [v3.38.3] - 2023-07-29

- Fix imposter spheres not updating, e.g. in trajectories (broke in v3.38.0)

## [v3.38.2] - 2023-07-24

- Don't rely solely on `chem_comp_atom` when detecting CCD files (#877)
- Actually support non-physical keys in `Bindings.Trigger.code`

## [v3.38.1] - 2023-07-22

- Fix pixel-scale not updated in SSAO pass

## [v3.38.0] - 2023-07-18

- Fix display issue with SIFTS mapping
- Support non-physical keys in `Bindings.Trigger.code`
- Update `getStateSnapshot` to only overwrite current snapshot if it was created automatically
- Fix distinct palette's `getSamples` infinite loop
- Add 'NH2', 'FOR', 'FMT' to `CommonProteinCaps`
- Add `opened` event to `PluginStateSnapshotManager`
- Properly switch-off fog
- Add `approximate` option for spheres rendering
- Reduce `Spheres` memory usage
    - Derive mapping from VertexID
    - Pull position and group from texture
- Add `Euler` math primitive
- Add stride option to element sphere & point visuals
- Add `disabledExtensions` field to default viewer's options
- Add `LRUCache.remove`
- Add 'Chain Instance' and 'Uniform' options for 'Carbon Color' param (in Color Theme: Element Symbol)

## [v3.37.1] - 2023-06-20

- Fix issues with wboit/dpoit in large scenes
- Fix lines, text, points rendering (broken in v3.37.0)

## [v3.37.0] - 2023-06-17

- Add `inverted` option to `xrayShaded` parameter
- Model-export extension: Add ability to set a file name for structures
- Add `contextHash` to `SizeTheme`
- Add mipmap-based blur for image backgrounds

## [v3.36.1] - 2023-06-11

- Allow parsing of CCD ligand files
- Add dedicated wwPDB CCD extension to align and visualize ideal & model CCD coordinates
- Make operators in `IndexPairBonds` a directed property
- Remove erroneous bounding-box overlap test in `Structure.eachUnitPair`
- Fix `EdgeBuilder.addNextEdge` for loop edges
- Optimize inter unit bond compute
- Ensure consistent state for volume representation (#210)
- Improve SSAO for thin geometry (e.g. lines)
- Add snapshot support for structure selections
- Add `nucleicProfile` parameter to cartoon representation
- Add `cartoon` theme with separate colorings for for mainchain and sidechain visuals

## [v3.35.0] - 2023-05-14

- Enable odd dash count (1,3,5)
- Add principal axes spec and fix edge cases
- Add a uniform color theme for NtC tube that still paints residue and segment dividers in a different color
- Mesh exporter improvements
    - Support points & lines in glTF export
    - Set alphaMode and doubleSided in glTF export
    - Fix flipped cylinder caps
- Fix bond assignments `struct_conn` records referencing waters
- Add StructConn extension providing functions for inspecting struct_conns
- Fix `PluginState.setSnapshot` triggering unnecessary state updates
- Fix an edge case in the `mol-state`'s `State` when trying to apply a transform to an existing Null object
- Add `SbNcbrPartialCharges` extension for coloring and labeling atoms and residues by partial atomic charges
  - uses custom mmcif categories `_sb_ncbr_partial_atomic_charges_meta` and `_sb_ncbr_partial_atomic_charges` (more info in [README.md](./src/extensions/sb-ncbr/README.md))
- Parse HEADER record when reading PDB file
- Support `ignoreHydrogens` in interactions representation
- Add hydroxyproline (HYP) commonly present in collagen molecules to the list of amino acids
- Fix assemblies for Archive PDB files (do not generate unique `label_asym_id` if `REMARK 350` is present)
- Add additional functions to `core.math` in `mol-script`
    - `cantorPairing`, `sortedCantorPairing`, `invertCantorPairing`,
    - `trunc`, `sign`

## [v3.34.0] - 2023-04-16

- Avoid `renderMarkingDepth` for fully transparent renderables
- Remove `camera.far` doubling workaround
- Add `ModifiersKeys.areNone` helper function
- Do not render NtC tube segments unless all required atoms are present in the structure
- Fix rendering issues caused by VAO reuse
- Add "Zoom All", "Orient Axes", "Reset Axes" buttons to the "Reset Camera" button
- Improve trackball move-state handling when key bindings use modifiers
- Fix rendering with very small viewport and SSAO enabled
- Fix `.getAllLoci` for structure representations with `structure.child`
- Fix `readAllLinesAsync` refering to dom length property
- Make mol-util/file-info node compatible
- Add `eachLocation` to representation/visual interface

## [v3.33.0] - 2023-04-02

- Handle resizes of viewer element even when window remains the same size
- Throttle canvas resize events
- Selection toggle buttons hidden if selection mode is off
- Camera focus loci bindings allow reset on click-away to be overridden
- Input/controls improvements
    - Move or fly around the scene using keys
    - Pointer lock to look around scene
    - Toggle spin/rock animation using keys
- Apply bumpiness as lightness variation with `ignoreLight`
- Remove `JSX` reference from `loci-labels.ts`
- Fix overpaint/transparency/substance smoothing not updated when geometry changes
- Fix camera project/unproject when using offset viewport
- Add support for loading all blocks from a mmcif file as a trajectory
- Add `Frustum3D` and `Plane3D` math primitives
- Include `occupancy` and `B_iso_or_equiv` when creating `Conformation` from `Model`
- Remove LazyImports (introduced in v3.31.1)

## [v3.32.0] - 2023-03-20

- Avoid rendering of fully transparent renderables
- Add occlusion color parameter
- Fix issue with outlines and orthographic camera
- Reduce over-blurring occlusion at larger view distances
- Fix occlusion artefact with non-canvas viewport and pixel-ratio > 1
- Update nodejs-shims conditionals to handle polyfilled document object in NodeJS environment.
- Ensure marking edges are at least one pixel wide
- Add exposure parameter to renderer
- Only trigger marking when mouse is directly over canvas
- Fix blurry occlusion in screenshots
- [Breaking] Add `setFSModule` to `mol-util/data-source` instead of trying to trick WebPack

## [v3.31.4] - 2023-02-24

- Allow link cylinder/line `dashCount` set to '0'
- Stop animation loop when disposing `PluginContext` (thanks @gfrn for identifying the issue)

## [v3.31.3] - 2023-02-22

- Fix impostor bond visuals not correctly updating on `sizeFactor` changes
- Fix degenerate case in PCA
- Fix near clipping avoidance in impostor shaders
- Update `fs` import in `data-source.ts`

## [v3.31.2] - 2023-02-12

- Fix exit code of volume pack executable (pack.ts). Now exits with non-0 status when an error happens
- Remove pca transform from components ui focus (too distracting)
- Fix artefacts with opaque outlines behind transparent objects
- Fix polymer trace visual not updating
- Fix use of `WEBGL_provoking_vertex`

## [v3.31.1] - 2023-02-05

- Improve Component camera focus based on the PCA of the structure and the following rules:
    - The first residue should be in first quadrant if there is only one chain
    - The average position of the residues of the first chain should be in the first quadrant if there is more than one chain
- Add `HeadlessPluginContext` and `HeadlessScreenshotHelper` to be used in Node.js
- Add example `image-renderer`
- Fix wrong offset when rendering text with orthographic projection
- Update camera/handle helper when `devicePixelRatio` changes
- Add various options to customize the axes camera-helper
- Fix issue with texture-mesh color smoothing when changing themes
- Add fast boundary helper and corresponding unit trait
- Add Observable for Canvas3D commits

## [v3.30.0] - 2023-01-29

- Improve `Dnatco` extension
    - Factor out common code in `Dnatco` extension
    - Add `NtC tube` visual. Applicable for structures with NtC annotation
    - [Breaking] Rename `DnatcoConfalPyramids` to `DnatcoNtCs`
- Improve boundary calculation performance
- Add option to create & include images in state snapshots
- Fix SSAO artefacts with high bias values
- Fix SSAO resolution scale parameter handling
- Improve outlines, visually more stable at different view distances

## [v3.29.0] - 2023-01-15

- `meshes` extension: Fixed a bug in mesh visualization (show backfaces when opacity < 1)
- Add color quick select control to Volume controls
- Fix `dropFiles` bug
- Fix some cyclic imports and reduce the use of const enums. This should make it easier to use the library with the `isolatedModules: true` TS config.
- Fix `dropFiles` bug (#679)
- Add `input type='color'` picker to `CombinedColorControl`
- Set `ParameterMappingControl` disabled when state is updating
- Performance tweaks
    - Update clip `defines` only when changed
    - Check for identity in structure/unit areEqual methods
    - Avoid cloning of structure representation parameters
    - Make SymmetryOperator.createMapping monomorphic
    - Improve bonding-sphere calculation
    - Defer Scene properties calculation (markerAverage, opacityAverage, hasOpaque)
    - Improve checks in in UnitsRepresentation setVisualState
- Add StructureElement.Loci.forEachLocation
- Add RepresentationRegistry.clear and ThemeRegistry.clear
- Add generic Loci support for overpaint, substance, clipping themes
- Add `.getCenter` and `.center` to `Camera`
- Add support to dim unmarked groups
- Add support for marker edge strength

## [v3.28.0] - 2022-12-20

- Show histogram in direct volume control point settings
- Add `solidInterior` parameter to sphere/cylinder impostors
- [Breaking] Tweak `ignoreHydrogens` non-polar handling (introduced in 3.27.0)
- Add `meshes` and `volumes-and-segmentations` extensions
    - See https://molstarvolseg.ncbr.muni.cz/ for more info
- Fix missing support for info in `ParamDefinition.Converted`
- Add support for multi-visual volume representations
- Improve volume isosurface bounding-sphere
- Add basic volume segmentation support to core
    - Add `Volume.Segment` model
    - Add `Segmentation` custom volume property
    - Add `SegmentRepresentation` representation
    - Add `volume-segment` color theme
- Fix GPU marching cubes failing for large meshes with webgl2 (due to use of float16)

## [v3.27.0] - 2022-12-15

- Add an `includeTransparent` parameter to hide/show outlines of components that are transparent
- Fix 'once' for animations of systems with many frames
- Better guard against issue (black fringes) with bumpiness in impostors
- Improve impostor shaders
    - Fix sphere near-clipping with orthographic projection
    - Fix cylinder near-clipping
    - Add interior cylinder caps
    - Add per-pixel object clipping
- Fix `QualityAssessment` assignment bug for structures with different auth vs label sequence numbering
- Refresh `ApplyActionControl`'s param definition when toggling expanded state
- Fix `struct_conn` bond assignment for ions
- Ability to show only polar hydrogens

## [v3.26.0] - 2022-12-04

- Support for ``powerPreference`` webgl attribute. Add ``PluginConfig.General.PowerPreference`` and ``power-preference`` Viewer GET param.
- Excluded common protein caps `NME` and `ACE` from the ligand selection query
- Add screen-space shadow post-processing effect
- Add "Structure Molecular Surface" visual
- Add `external-volume` theme (coloring of arbitrary geometries by user-selected volume)

## [v3.25.1] - 2022-11-20

- Fix edge-case in `Structure.eachUnitPair` with single-element units
- Fix 'auto' structure-quality for coarse models

## [v3.25.0] - 2022-11-16

- Fix handling of gzipped assets (reverts #615)

## [v3.24.0] - 2022-11-13

- Make `PluginContext.initContainer` checkered canvas background optional
- Store URL of downloaded assets to detect zip/gzip based on extension (#615)
- Add optional `operator.key`; can be referenced in `IndexPairBonds`
- Add overpaint/transparency/substance theme strength to representations
- Fix viewport color for transparent background

## [v3.23.0] - 2022-10-19

- Add `PluginContext.initContainer/mount/unmount` methods; these should make it easier to reuse a plugin context with both custom and built-in UI
- Add `PluginContext.canvas3dInitialized`
- `createPluginUI` now resolves after the 3d canvas has been initialized
- Change EM Volume Streaming default from `Whole Structure` to `Auto`

## [v3.22.0] - 2022-10-17

- Replace `VolumeIsosurfaceParams.pickingGranularity` param with `Volume.PickingGranuality`

## [v3.21.0] - 2022-10-17

- Add `VolumeIsosurfaceParams.pickingGranularity` param
- Prevent component controls collapsing when option is selected

## [v3.20.0] - 2022-10-16

- [Breaking] Rename the ``model-index`` color theme to ``trajectory-index``
- Add a new ``model-index`` color theme that uniquely colors each loaded model
- Add the new ``model-index`` and ``structure-index`` color themes as an option for the carbon color in the ``element-symbol`` and ``ilustrative`` color themes
- Add ``structure-index`` color theme that uniquely colors each root structure
- Add ``nearest`` method to ``Lookup3D``
- Add mipmap-based blur for skybox backgrounds

## [v3.19.0] - 2022-10-01

- Fix "empty textures" error on empty canvas
- Optimize BinaryCIF integer packing encoder
- Fix dual depth peeling when post-processing is off or when rendering direct-volumes
- Add ``cameraClipping.minNear`` parameter
- Fix black artifacts on specular highlights with transparent background

## [v3.18.0] - 2022-09-17

- Integration of Dual depth peeling - OIT method
- Stereo camera improvements
    - Fix param updates not applied
    - Better param ranges and description
    - Add timer.mark for left/right camera

## [v3.17.0] - 2022-09-11

- [Fix] Clone ``Canvas3DParams`` when creating a ``Canvas3D`` instance to prevent shared state between multiple instances
- Add ``includeResidueTest`` option to ``alignAndSuperposeWithSIFTSMapping``
- Add ``parentDisplay`` param for interactions representation.
- [Experimental] Add support for PyMOL, VMD, and Jmol atom expressions in selection scripts
- Support for ``failIfMajorPerformanceCaveat`` webgl attribute. Add ``PluginConfig.General.AllowMajorPerformanceCaveat`` and ``allow-major-performance-caveat`` Viewer GET param.
- Fix handling of PDB TER records (#549)
- Add support for getting multiple loci from a representation (``.getAllLoci()``)
- Add ``key`` property to intra- and inter-bonds for referencing source data
- Fix click event triggered after move

## [v3.16.0] - 2022-08-25

- Support ``globalColorParams`` and ``globalSymmetryParams`` in common representation params
- Support ``label`` parameter in ``Viewer.loadStructureFromUrl``
- Fix ``ViewportHelpContent`` Mouse Controls section

## [v3.15.0] - 2022-08-23

- Fix wboit in Safari >=15 (add missing depth renderbuffer to wboit pass)
- Add 'Around Camera' option to Volume streaming
- Avoid queuing more than one update in Volume streaming

## [v3.14.0] - 2022-08-20

- Expose inter-bonds compute params in structure
- Improve performance of inter/intra-bonds compute
- Fix defaultAttribs handling in Canvas3DContext.fromCanvas
- Confal pyramids extension improvements
    - Add custom labels to Confal pyramids
    - Improve naming of some internal types in Confal pyramids extension coordinate
    - Add example mmCIF file with categories necessary to display Confal pyramids
    - Change the lookup logic of NtC steps from residues
- Add support for download of gzipped files
- Don't filter IndexPairBonds by element-based rules in MOL/SDF and MOL2 (without symmetry) models
- Fix Glycam Saccharide Names used by default
- Fix GPU surfaces rendering in Safari with WebGL2
- Add ``fov`` (Field of View) Canvas3D parameter
- Add ``sceneRadiusFactor`` Canvas3D parameter
- Add background pass (skybox, image, horizontal/radial gradient)
    - Set simple-settings presets via ``PluginConfig.Background.Styles``
    - Example presets in new backgrounds extension
    - Load skybox/image from URL or File (saved in session)
    - Opacity, saturation, lightness controls for skybox/image
    - Coverage (viewport or canvas) controls for image/gradient
- [Breaking] ``AssetManager`` needs to be passed to various graphics related classes
- Fix SSAO renderable initialization
- Reduce number of webgl state changes
    - Add ``viewport`` and ``scissor`` to state object
    - Add ``hasOpaque`` to scene object
- Handle edge cases where some renderables would not get (correctly) rendered
    - Fix text background rendering for opaque text
    - Fix helper scenes not shown when rendering directly to draw target
- Fix ``CustomElementProperty`` coloring not working

## [v3.13.0] - 2022-07-24

- Fix: only update camera state if manualReset is off (#494)
- Improve handling principal axes of points in a plane
- Add 'material' annotation support for textures
- More effort to avoid using ``flat`` qualifier in shaders: add ``dVaryingGroup``
- Enable ``immediateUpdate`` for iso level in isosurface and volume streaming controls
- Add support to download CCD from configurable URL

## [v3.12.1] - 2022-07-20

- Fix plugin behavior dispose logic to correctly unsubscribe observables.

## [v3.12.0] - 2022-07-17

- Add ``colorMarker`` option to Renderer. This disables the highlight and select marker at a shader level for faster rendering of large scenes in some cases.
- Bind shared textures only once per pass, not for each render item
- Fix missing 'material' annotation for some uniforms, causing unnecessary uniform updates
- Remove use of ``isnan`` in impostor shaders, not needed and causing slowdown
- Avoid using ``flat`` qualifier in shaders, causing slowdown
- Improve CellPack's ``adjustStyle`` option (disable ``colorMarker``, set component options, enable marking w/o ghost)
- Scan all entities when looking for ``struct_conn`` entries (fixes issue when the same ``label_asym_id`` is used in more than one entity)

## [v3.11.0] - 2022-07-04

- Add ``instanceGranularity`` option for marker, transparency, clipping, overpaint, substance data to save memory
- CellPack extension tweaks
    - Use instancing to create DNA/RNA curves to save memory
    - Enable ``instanceGranularity`` by default
    - Add ``adjustStyle`` option to LoadCellPackModel action (stylized, no multi-sample, no far clipping, chain picking)
- Structure Superposition now respects pivot's coordinate system

## [v3.10.2] - 2022-06-26

- Fix superfluous shader varying
- Improve use of gl_VertexID when possible

## [v3.10.1] - 2022-06-26

- Fix groupCount when updating TextureMesh-based visuals

## [v3.10.0] - 2022-06-24

- Add support for Glycam saccharide names
- Add ``PluginConfig.Viewport.ShowTrajectoryControls`` config option

## [v3.9.1] - 2022-06-19

- Fix missing ``super.componentWillUnmount()`` calls (@simeonborko)
- Fix missing ``uGroupCount`` update for visuals
- Fix missing aromatic bond display

## [v3.9.0] - 2022-05-30

- Improve picking by using drawbuffers (when available) to reduce number of drawcalls
- GPU timing support
    - Add ``timing-mode`` Viewer GET param
    - Add support for webgl timer queries
    - Add timer marks around GPU render & compute operations
- Volume Server CIF: Add check that a data block contains volume data before parsing
- Fix ``Scene.clear`` not clearing primitives & volumes arrays (@JonStargaryen)
- Fix rendering volumes when wboit is switched off and postprocessing is enabled

## [v3.8.2] - 2022-05-22

- Fix ``Scene.opacityAverage`` not taking xray shaded into account

## [v3.8.1] - 2022-05-14

- Fix issues with marking camera/handle helper (#433)
- Fix issues with array uniforms when running with headless-gl
- Fix Polymer Chain Instance coloring
- Improve performance of scene marker/opacity average calculation

## [v3.8.0] - 2022-04-30

- Add support for outlines around transparent objects
- Improve per-group transparency when wboit is switched off
- Improve ``ColorTheme`` typing with ``ColorType`` generic.
    - Defaults to ``ColorTypeLocation``
    - Set when using ``ColorTypeDirect`` or ``ColorTypeGrid``
- Fix case handling of ``struct_conf`` mmCIF enumeration field (#425)
- Fix ``allowTransparentBackfaces`` for per-group transparency
- Fix ``FormatRegistry.isApplicable`` returning true for unregistered formats
- Fix: handle building of ``GridLookup3D`` with zero cell size
- Fix ``ignoreLight`` for direct-volume rendering with webgl1
- Fix (non-black) outlines when using transparent background

## [v3.7.0] - 2022-04-13

- Fix ``xrayShaded`` for texture-mesh geometries
- [Breaking] Change ``allowTransparentBackfaces`` to ``transparentBackfaces`` with options ``off``, ``on``, ``opaque``. This was only added in 3.6.0, so allowing a breaking change here.
    - ``off``: don't show (default)
    - ``on``: show with transparency
    - ``opaque``: show fully opaque
- Add option to disable file drop overlay.

## [v3.6.2] - 2022-04-05

- ModelServer ligand queries: fixes for alternate locations, additional atoms & UNL ligand
- React 18 friendly ``useBehavior`` hook.

## [v3.6.1] - 2022-04-03

- Fix React18 related UI regressions.

## [v3.6.0] - 2022-04-03

- Check that model and coordinates have same element count when creating a trajectory
- Fix aromatic rings assignment: do not mix flags and planarity test
- Improve bonds assignment of coarse grained models: check for IndexPairBonds and exhaustive StructConn
- Fix unit mapping in bondedAtomicPairs MolScript query
- Improve pdb parsing: handle non unique atom and chain names (fixes #156)
- Fix volume streaming for entries with multiple contour lists
- Add ``allowTransparentBackfaces`` parameter to support double-sided rendering of transparent geometries
- Fix handling of case insensitive mmCIF enumeration fields (including entity.type)
- Fix ``disable-wboit`` Viewer GET param
- Add support for React 18.
    - Used by importing ``createPluginUI`` from ``mol-plugin-ui/react18``;
    - In Mol* 4.0, React 18 will become the default option.

## [v3.5.0] - 2022-03-25

- Fix issues with bounding-sphere & color-smoothing (mostly for small geometries)
- Support BCIF => CIF conversion in ``cif2bcif`` CLI tool

## [v3.4.0] - 2022-03-13

- Fix handling of mmcif with empty ``label_*`` fields
- Improve saccharide detection (compare against list from CCD)
- Fix legend label of hydrophobicity color theme
- Add ``LoadTrajectory`` action
- Add ``CustomImportControls`` to left panel
- Add Zenodo import extension (load structures, trajectories, volumes, and zip files)
- Fix loading of some compressed files within sessions
- Fix wrong element assignment for atoms with Charmm ion names
- Fix handling of empty symmetry cell data
- Add support for ``trr`` and ``nctraj`` coordinates files
- Add support for ``prmtop`` and ``top`` topology files

## [v3.3.1] - 2022-02-27

- Fix issue with unit boundary reuse (do at visual level instead)
- Add option to ignore ions for inter-unit bond computation

## [v3.3.0] - 2022-02-27

- Fix parsing contour-level from emdb v3 header files
- Fix invalid CSS (#376)
- Fix "texture not renderable" & "texture not bound" warnings (#319)
- Fix visual for bonds between two aromatic rings
- Fix visual for delocalized bonds (parsed from mmcif and mol2)
- Fix ring computation algorithm
- Add ``UnitResonance`` property with info about delocalized triplets
- Resolve marking in main renderer loop to improve overall performance
- Use ``throttleTime`` instead of ``debounceTime`` in sequence viewer for better responsiveness
- Change line geometry default ``scaleFactor`` to 2 (3 is too big after fixing line rendering)
- Trajectory animation performance improvements
    - Reuse ``Model.CoarseGrained`` for coordinate trajectories
    - Avoid calculating ``InterUnitBonds`` when ``Structure.parent`` ones are empty
    - Reuse unit boundary if sphere has not changed too much
    - Don't show 'inter-bond' and 'element-cross' visuals in line representations of polymerAndLigand preset
- Fix additional mononucleotides detected as polymer components
- Fix and improve ``canRemap`` handling in ``IntraUnitBonds``
- Reuse occlusion for secondary passes during multi-sampling
- Check if marking passes are needed before doing them
- Add ``resolutionScale`` parameter to allow trading quality of occlusion for performance

## [v3.2.0] - 2022-02-17

- Rename "best database mapping" to "SIFTS Mapping"
- Add schema and export support for ``atom_site.pdbx_sifts_xref_*`` fields
- Add schema export support for ``atom_site.pdbx_label_index`` field
- Add `traceOnly` parameter to chain/UniProt-based structure alignment
- Store ``IndexPairBonds`` as a dynamic property.

## [v3.1.0] - 2022-02-06

- Fix ``xrayShaded`` & ``ignoreLight`` params not working at the same time
- Add ``ignoreLight`` to component params
- Tweaks for cleaner default representation style
    - Cartoon: use ``nucleotide-ring`` instead of ``nucleotide-block``
    - Focus: use ``xrayShaded`` instead of opacity; adjust target size; don't show non-covalent interactions twice
- Fix representation preset side effects (changing post-processing parameters, see #363)
- Add Quick Styles panel (default, illustrative, stylized)
- Fix exported structure missing secondary-structure categories (#364)
- Fix volume streaming error message: distinguish between missing data and server error (#364)

## [v3.0.2] - 2022-01-30

- Fix color smoothing of elongated structures (by fixing ``Sphere.expand`` for spheres with highly directional extrema)
- Fix entity label not displayed when multiple instances of the same entity are highlighted
- Fix empty elements created in ``StructureElement.Loci.extendToAllInstances``
- Measurement options tweaks (allow larger ``textSize``; make ``customText`` essential)
- Fix visual visibility sync edge case when changing state snapshots

## [v3.0.1] - 2022-01-27

- Fix marking pass not working with ``transparentBackground``
- Fix pdbe xray maps url not https
- Fix entity-id color theme broken for non-IHM models
- Improve/fix marking of ``InteractionsInterUnitVisual`` (mark when all contact-feature members are given)
- Add missing "entity-id" and "enity-source" options for carbon coloring to "element-symbol" color theme
- Fix VolumeServer/query CLI
- Support automatic iso-value adjustment for VolumeServer data in ``Viewer.loadVolumeFromUrl``
- Emit drag event whenever started within viewport (not only for non-empty loci)

## [v3.0.0] - 2022-01-23

- Assembly handling tweaks:
    - Do not include suffix for "identity assembly operators"
    - Do not include assembly-related categories to export if the structure was composed from an assembly
    - Special case for ``structAsymMap`` if Mol* asym id operator mapping is present
- Support for opening ZIP files with multiple entries
- Add Model Export extension
- Bugfix: Automatically treat empty string as "non-present" value in BinaryCIF writer.
- Fix coarse model support in entity-id color theme
- Fix marking of carbohydrate visuals (whole chain could get marked instead of single residue)
- Add custom colors to "element-symbol", "molecule-type", "residue-name", and "secondary-structure" themes
- Support/bugfixes for ``atom_site.pdbx_sifts_xref`` categories
- Improve/fix marking of ``InteractionsIntraUnitVisual`` (mark when all contact-feature members are given)

## [v3.0.0-dev.10] - 2022-01-17

- Fix ``getOperatorsForIndex``
- Pass animation info (current frame & count) to state animations
    - Fix camera stutter for "camera spin" animation
- Add formal charge parsing support for MOL/SDF files (thanks @ptourlas)
- [Breaking] Cleaner looking ``MembraneOrientationVisuals`` defaults
- [Breaking] Add rock animation to trackball controls
    - Add ``animate`` to ``TrackballControlsParams``, remove ``spin`` and ``spinSpeed``
    - Add ``animate`` to ``SimpleSettingsParams``, remove ``spin``
- Add "camera rock" state animation
- Add support for custom colors to "molecule-type" theme
- [Breaking] Add style parameter to "illustrative" color theme
    - Defaults to "entity-id" style instead of "chain-id"
- Add "illustrative" representation preset

## [v3.0.0-dev.9] - 2022-01-09

- Add PDBj as a ``pdb-provider`` option
- Move Viewer APP to a separate file to allow use without importing light theme & index.html
- Add symmetry support for mol2 files (only spacegroup setting 1)
- Fix mol2 files element symbol assignment
- Improve bond assignment from ``IndexPairBonds``
    - Add ``key`` field for mapping to source data
    - Fix assignment of bonds with unphysical length
- Fix label/stats of single atom selection in multi-chain units

## [v3.0.0-dev.8] - 2021-12-31

- Add ``PluginFeatureDetection`` and disable WBOIT in Safari 15.
- Add ``disable-wboit`` Viewer GET param
- Add ``prefer-webgl1`` Viewer GET param
- [Breaking] Refactor direct-volume rendering
    - Remove isosurface render-mode (use GPU MC instead)
    - Move coloring into theme (like for other geometries/renderables)
        - Add ``direct`` color type
        - Remove color from transfer-function (now only alpha)
        - Add direct-volume color theme support
        - Add volume-value color theme
- [Breaking] Use size theme in molecular/gaussian surface & label representations
    - This is breaking because it was hardcoded to ``physical`` internally but the repr size theme default was ``uniform`` (now ``physical``)

## [v3.0.0-dev.7] - 2021-12-20

- Reduce number of created programs/shaders
    - Support specifying variants when creating graphics render-items
    - Change double-side shader param from define to uniform
    - Remove dMarkerType shader define (use uMarker as needed)
    - Support to ignore defines depending on the shader variant
    - Combine pickObject/pickInstance/pickGroup shader variants into one
    - Combine markingDepth/markingMask shader variants into one
    - Correctly set shader define flags for overpaint, transparency, substance, clipping
- [Breaking] Add per-object clip rendering properties (variant/objects)
    - ``SimpleSettingsParams.clipping.variant/objects`` and ``RendererParams.clip`` were removed

## [v3.0.0-dev.6] - 2021-12-19

- Enable temporal multi-sampling by default
    - Fix flickering during marking with camera at rest
- Enable ``aromaticBonds`` in structure representations by default
- Add ``PluginConfig.Structure.DefaultRepresentationPreset``
- Add ModelArchive support
    - schema extensions (e.g., AlphaFold uses it for the pLDDT score)
    - ModelArchive option in DownloadStructure action
    - ``model-archive`` GET parameter for Viewer app
    - ``Viewer.loadModelArchive`` method
- Improve support for loading AlphaFold structures
    - Automatic coloring by pLDDT
    - AlphaFold DB option in DownloadStructure action
    - ``afdb`` GET parameter for Viewer app
    - ``Viewer.loadAlphaFoldDb`` method
- Add QualityAssessment extension (using data from ma_qa_metric_local mmcif category)
    - pLDDT & qmean score: coloring, repr presets, molql symbol, loci labels (including avg for mutli-residue selections)
    - pLDDT: selection query
- Warn about erroneous symmetry operator matrix (instead of throwing an error)
- Added ``createPluginUI`` to ``mol-plugin-ui``
    - Support ``onBeforeUIRender`` to make sure initial UI works with custom presets and similar features.
- [Breaking] Removed ``createPlugin`` and ``createPluginAsync`` from ``mol-plugin-ui``
    - Please use ``createPluginUI`` instead
- Improve aromatic bonds handling
    - Don't detect aromatic bonds for rings < 5 atoms based on planarity
    - Prefer atoms in aromatic rings as bond reference positions

## [v3.0.0-dev.5] - 2021-12-16

- Fix initial camera reset not triggering for some entries.

## [v3.0.0-dev.4] - 2021-12-14

- Add ``bumpiness`` (per-object and per-group), ``bumpFrequency`` & ``bumpAmplitude`` (per-object) render parameters (#299)
- Change ``label`` representation defaults: Use text border instead of rectangle background
- Add outline color option to renderer
- Fix false positives in Model.isFromPdbArchive
- Add drag and drop support for loading any file, including multiple at once
    - If there are session files (.molx or .molj) among the dropped files, only the first session will be loaded
- Add drag and drop overlay
- Safari 15.1 - 15.3 WebGL 2 support workaround
- [Breaking] Move ``react`` and ``react-dom`` to ``peerDependencies``. This might break some builds.

## [v3.0.0-dev.3] - 2021-12-4

- Fix OBJ and USDZ export

## [v3.0.0-dev.2] - 2021-12-1

- Do not include tests and source maps in NPM package

## [v3.0.0-dev.0] - 2021-11-28

- Add multiple lights support (with color, intensity, and direction parameters)
- [Breaking] Add per-object material rendering properties
    - ``SimpleSettingsParams.lighting.renderStyle`` and ``RendererParams.style`` were removed
- Add substance theme with per-group material rendering properties
- ``StructureComponentManager.Options`` state saving support
- ``ParamDefinition.Group.presets`` support

## [v2.4.1] - 2021-11-28

- Fix: allow atoms in aromatic rings to do hydrogen bonds

## [v2.4.0] - 2021-11-25

- Fix secondary-structure property handling
    - StructureElement.Property was incorrectly resolving type & key
    - StructureSelectionQuery helpers 'helix' & 'beta' were not ensuring property availability
- Re-enable VAO with better workaround (bind null elements buffer before deleting)
- Add ``Representation.geometryVersion`` (increments whenever the geometry of any of its visuals changes)
- Add support for grid-based smoothing of Overpaint and Transparency visual state for surfaces

## [v2.3.9] - 2021-11-20

- Workaround: switch off VAO support for now

## [v2.3.8] - 2021-11-20

- Fix double canvas context creation (in plugin context)
- Fix unused vertex attribute handling (track which are used, disable the rest)
- Workaround for VAO issue in Chrome 96 (can cause WebGL to crash on geometry updates)

## [v2.3.7] - 2021-11-15

- Added ``ViewerOptions.collapseRightPanel``
- Added ``Viewer.loadTrajectory`` to support loading "composed" trajectories (e.g. from gro + xtc)
- Fix: handle parent in Structure.remapModel
- Add ``rounded`` and ``square`` helix profile options to Cartoon representation (in addition to the default ``elliptical``)

## [v2.3.6] - 2021-11-8

- Add additional measurement controls: orientation (box, axes, ellipsoid) & plane (best fit)
- Improve aromatic bond visuals (add ``aromaticScale``, ``aromaticSpacing``, ``aromaticDashCount`` params)
- [Breaking] Change ``adjustCylinderLength`` default to ``false`` (set to true for focus representation)
- Fix marker highlight color overriding select color
- CellPack extension update
    - add binary model support
    - add compartment (including membrane) geometry support
    - add latest mycoplasma model example
- Prefer WebGL1 in Safari 15.1.

## [v2.3.5] - 2021-10-19

- Fix sequence viewer for PDB files with COMPND record and multichain entities.
- Fix index pair bonds order assignment

## [v2.3.4] - 2021-10-12

- Fix pickScale not taken into account in line/point shader
- Add pixel-scale, pick-scale & pick-padding GET params to Viewer app
- Fix selecting bonds not adding their atoms in selection manager
- Add ``preferAtoms`` option to SelectLoci/HighlightLoci behaviors
- Make the implicit atoms of bond visuals pickable
    - Add ``preferAtomPixelPadding`` to Canvas3dInteractionHelper
- Add points & crosses visuals to Line representation
- Add ``pickPadding`` config option (look around in case target pixel is empty)
- Add ``multipleBonds`` param to bond visuals with options: off, symmetric, offset
- Fix ``argparse`` config in servers.

## [v2.3.3] - 2021-10-01

- Fix direct volume shader

## [v2.3.2] - 2021-10-01

- Prefer WebGL1 on iOS devices until WebGL2 support has stabilized.

## [v2.3.1] - 2021-09-28

- Add Charmm saccharide names
- Treat missing occupancy column as occupancy of 1
- Fix line shader not accounting for aspect ratio
- [Breaking] Fix point repr & shader
    - Was unusable with ``wboit``
    - Replaced ``pointFilledCircle`` & ``pointEdgeBleach`` params by ``pointStyle`` (square, circle, fuzzy)
    - Set ``pointSizeAttenuation`` to false by default
    - Set ``sizeTheme`` to ``uniform`` by default
- Add ``markerPriority`` option to Renderer (useful in combination with edges of marking pass)
- Add support support for ``chem_comp_bond`` and ``struct_conn`` categories (fixes ModelServer behavior where these categories should have been present)
- Model and VolumeServer: fix argparse config

## [v2.3.0] - 2021-09-06

- Take include/exclude flags into account when displaying aromatic bonds
- Improve marking performance
    - Avoid unnecessary draw calls/ui updates when marking
    - Check if loci is superset of visual
    - Check if loci overlaps with unit visual
    - Ensure ``Interval`` is used for ranges instead of ``SortedArray``
    - Add uniform marker type
    - Special case for reversing previous mark
- Add optional marking pass
    - Outlines visible and hidden parts of highlighted/selected groups
    - Add highlightStrength/selectStrength renderer params

## [v2.2.3] - 2021-08-25

- Add ``invertCantorPairing`` helper function
- Add ``Mesh`` processing helper ``.smoothEdges``
- Smooth border of molecular-surface with ``includeParent`` enabled
- Hide ``includeParent`` option from gaussian-surface visuals (not particularly useful)
- Improved ``StructureElement.Loci.size`` performance (for marking large cellpack models)
- Fix new ``TransformData`` issues (camera/bounding helper not showing up)
- Improve marking performance (avoid superfluous calls to ``StructureElement.Loci.isWholeStructure``)

## [v2.2.2] - 2021-08-11

- Fix ``TransformData`` issues [#133](https://github.com/molstar/molstar/issues/133)
- Fix ``mol-script`` query compiler const expression recognition.

## [v2.2.1] - 2021-08-02

- Add surrounding atoms (5 Angstrom) structure selection query
- [Breaking] Add maxDistance prop to ``IndexPairBonds``
- Fix coordinateSystem not handled in ``Structure.asParent``
- Add ``dynamicBonds`` to ``Structure`` props (force re-calc on model change)
    - Expose as optional param in root structure transform helper
- Add overpaint support to geometry exporters
- ``InputObserver`` improvements
  - normalize wheel speed across browsers/platforms
  - support Safari gestures (used by ``TrackballControls``)
  - ``PinchInput.fractionDelta`` and use it in ``TrackballControls``

## [v2.2.0] - 2021-07-31

- Add ``tubularHelices`` parameter to Cartoon representation
- Add ``SdfFormat`` and update SDF parser to be able to parse data headers according to spec (hopefully :)) #230
- Fix mononucleotides detected as polymer components (#229)
- Set default outline scale back to 1
- Improved DCD reader cell angle handling (interpret near 0 angles as 90 deg)
- Handle more residue/atom names commonly used in force-fields
- Add USDZ support to ``geo-export`` extension.
- Fix ``includeParent`` support for multi-instance bond visuals.
- Add ``operator`` Loci granularity, selecting everything with the same operator name.
- Prefer ``_label_seq_id`` fields in secondary structure assignment.
- Support new EMDB API (https://www.ebi.ac.uk/emdb/api/entry/map/[EMBD-ID]) for EM volume contour levels.
- ``Canvas3D`` tweaks:
    - Update ``forceDraw`` logic.
    - Ensure the scene is re-rendered when viewport size changes.
    - Support ``noDraw`` mode in ``PluginAnimationLoop``.

## [v2.1.0] - 2021-07-05

- Add parameter for to display aromatic bonds as dashes next to solid cylinder/line.
- Add backbone representation
- Fix outline in orthographic mode and set default scale to 2.

## [v2.0.7] - 2021-06-23

- Add ability to specify ``volumeIndex`` in ``Viewer.loadVolumeFromUrl`` to better support Volume Server inputs.
- Support in-place reordering for trajectory ``Frame.x/y/z`` arrays for better memory efficiency.
- Fixed text CIF encoder edge cases (most notably single whitespace not being escaped).

## [v2.0.6] - 2021-06-01

- Add glTF (GLB) and STL support to ``geo-export`` extension.
- Protein crosslink improvements
    - Change O-S bond distance to allow for NOS bridges (doi:10.1038/s41586-021-03513-3)
    - Added NOS-bridges query & improved disulfide-bridges query
- Fix #178: ``IndexPairBonds`` for non-single residue structures (bug due to atom reordering).
- Add volumetric color smoothing for MolecularSurface and GaussianSurface representations (#173)
- Fix nested 3d grid lookup that caused results being overwritten in non-covalent interactions computation.
- Basic implementation of ``BestDatabaseSequenceMapping`` (parse from CIF, color theme, superposition).
- Add atom id ranges support to Selection UI.

## [v2.0.5] - 2021-04-26

- Ability to pass ``Canvas3DContext`` to ``PluginContext.fromCanvas``.
- Relative frame support for ``Canvas3D`` viewport.
- Fix bug in screenshot copy UI.
- Add ability to select residues from a list of identifiers to the Selection UI.
- Fix SSAO bugs when used with ``Canvas3D`` viewport.
- Support for  full pausing (no draw) rendering: ``Canvas3D.pause(true)``.
- Add ``MeshBuilder.addMesh``.
- Add ``Torus`` primitive.
- Lazy volume loading support.
- [Breaking] ``Viewer.loadVolumeFromUrl`` signature change.
    - ``loadVolumeFromUrl(url, format, isBinary, isovalues, entryId)`` => ``loadVolumeFromUrl({ url, format, isBinary }, isovalues, { entryId, isLazy })``
- Add ``TextureMesh`` support to ``geo-export`` extension.

## [v2.0.4] - 2021-04-20

- [WIP] Mesh export extension
- ``Structure.eachAtomicHierarchyElement`` (#161)
- Fixed reading multi-line values in SDF format
- Fixed Measurements UI labels (#166)

## [v2.0.3] - 2021-04-09

- Add support for ``ColorTheme.palette`` designed for providing gradient-like coloring.
- [Breaking] The ``zip`` function is now asynchronous and expects a ``RuntimeContext``. Also added ``Zip()`` returning a ``Task``.
- [Breaking] Add ``CubeGridFormat`` in ``alpha-orbitals`` extension.

## [v2.0.2] - 2021-03-29

- Add ``Canvas3D.getRenderObjects``.
- [WIP] Animate state interpolating, including model trajectories
- Recognise MSE, SEP, TPO, PTR and PCA as non-standard amino-acids.
- Fix VolumeFromDensityServerCif transform label

## [v2.0.1] - 2021-03-23

- Exclude tsconfig.commonjs.tsbuildinfo from npm bundle

## [v2.0.0] - 2021-03-23

Too many changes to list as this is the start of the changelog... Notably, default exports are now forbidden.<|MERGE_RESOLUTION|>--- conflicted
+++ resolved
@@ -64,14 +64,11 @@
 - Add async, non-blocking picking (only WebGL2)
     - Refactor `Canvas3dInteractionHelper` internals to use async picking for move events
 - Add `enable` param for post-processing effects. If false, no effects are applied.
-<<<<<<< HEAD
 - Dot volume representation improvements
     - Add positional perturbation to avoid camera artifacts
     - Fix handling of negative isoValues by considering only volume cells with values lower than isoValue (#1559)
     - Fix volume-value size theme
-=======
 - Change the parsing of residue names in PDB files from 3-letter to 4-letter.
->>>>>>> 899203c8
 
 ## [v4.18.0] - 2025-06-08
 - MolViewSpec extension:
