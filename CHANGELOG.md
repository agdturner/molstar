--- conflicted
+++ resolved
@@ -3,15 +3,11 @@
 
 Note that since we don't clearly distinguish between a public and private interfaces there will be changes in non-major versions that are potentially breaking. If we make breaking changes to less used interfaces we will highlight it in here.
 
-<<<<<<< HEAD
-## [TODO]
+## [V4-DEV]
 
 - [Breaking] Change build target to ES2018
     - Custom builds only require ES6 for dependencies like immer.js
 - Improve `SetUtils` performance using ES6 features
-=======
-## [V4-DEV]
-
 - [Breaking] Reduce memory usage of `SymmetryOperator.ArrayMapping`
     - Requires calling methods from instance
 - [Breaking] Fix `mol-model/structure/model/properties/seconday-structure.ts` file name (#938)
@@ -29,7 +25,6 @@
         - Cull based on previous frame's Hi-Z buffer
 - Add stochastic/dithered transparency to fade overlapping LODs in and out
 - Add "Automatic Detail" preset that shows surface/cartoon/ball & stick based on camera distance
->>>>>>> 1298baf6
 
 ## [Unreleased]
 
