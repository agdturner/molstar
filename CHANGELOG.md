--- conflicted
+++ resolved
@@ -21,13 +21,10 @@
 ## [Unreleased]
 
 - Fix return type of `State.tryGetCellData`
-<<<<<<< HEAD
-=======
 - Don't change camera.target unless flyMode or pointerLock are enabled
 - Handle empty CIF files
 - Add `structure-element-sphere` visual to `spacefill` representation
 - Fix missing `await` in `HeadlessPluginContext.saveStateSnapshot`
->>>>>>> c4a4562d
 
 ## [v3.42.0] - 2023-11-05
 
