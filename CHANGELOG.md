# Change Log
All notable changes to this project will be documented in this file, following the suggestions of [Keep a CHANGELOG](http://keepachangelog.com/). This project adheres to [Semantic Versioning](http://semver.org/) for its most widely used - and defacto - public interfaces.

Note that since we don't clearly distinguish between a public and private interfaces there will be changes in non-major versions that are potentially breaking. If we make breaking changes to less used interfaces we will highlight it in here.


## [Unreleased]

- Check that model and coordinates have same element count when creating a trajectory
- Fix aromatic rings assignment: do not mix flags and planarity test
- Improve bonds assignment of coarse grained models: check for IndexPairBonds and exhaustive StructConn
<<<<<<< HEAD
- Fix unit mapping in bondedAtomicPairs MolScript query
=======
- Improve pdb parsing: handle non unique atom and chain names (fixes #156)
>>>>>>> 0bda5461

## [v3.5.0] - 2022-03-25

- Fix issues with bounding-sphere & color-smoothing (mostly for small geometries)
- Support BCIF => CIF conversion in ``cif2bcif`` CLI tool

## [v3.4.0] - 2022-03-13

- Fix handling of mmcif with empty ``label_*`` fields
- Improve saccharide detection (compare against list from CCD)
- Fix legend label of hydrophobicity color theme
- Add ``LoadTrajectory`` action
- Add ``CustomImportControls`` to left panel
- Add Zenodo import extension (load structures, trajectories, volumes, and zip files)
- Fix loading of some compressed files within sessions
- Fix wrong element assignment for atoms with Charmm ion names
- Fix handling of empty symmetry cell data
- Add support for ``trr`` and ``nctraj`` coordinates files
- Add support for ``prmtop`` and ``top`` topology files

## [v3.3.1] - 2022-02-27

- Fix issue with unit boundary reuse (do at visual level instead)
- Add option to ignore ions for inter-unit bond computation

## [v3.3.0] - 2022-02-27

- Fix parsing contour-level from emdb v3 header files
- Fix invalid CSS (#376)
- Fix "texture not renderable" & "texture not bound" warnings (#319)
- Fix visual for bonds between two aromatic rings
- Fix visual for delocalized bonds (parsed from mmcif and mol2)
- Fix ring computation algorithm
- Add ``UnitResonance`` property with info about delocalized triplets
- Resolve marking in main renderer loop to improve overall performance
- Use ``throttleTime`` instead of ``debounceTime`` in sequence viewer for better responsiveness
- Change line geometry default ``scaleFactor`` to 2 (3 is too big after fixing line rendering)
- Trajectory animation performance improvements
    - Reuse ``Model.CoarseGrained`` for coordinate trajectories
    - Avoid calculating ``InterUnitBonds`` when ``Structure.parent`` ones are empty
    - Reuse unit boundary if sphere has not changed too much
    - Don't show 'inter-bond' and 'element-cross' visuals in line representations of polymerAndLigand preset
- Fix additional mononucleotides detected as polymer components
- Fix and improve ``canRemap`` handling in ``IntraUnitBonds``
- Reuse occlusion for secondary passes during multi-sampling
- Check if marking passes are needed before doing them
- Add ``resolutionScale`` parameter to allow trading quality of occlusion for performance

## [v3.2.0] - 2022-02-17

- Rename "best database mapping" to "SIFTS Mapping"
- Add schema and export support for ``atom_site.pdbx_sifts_xref_*`` fields
- Add schema export support for ``atom_site.pdbx_label_index`` field
- Add `traceOnly` parameter to chain/UniProt-based structure alignment
- Store ``IndexPairBonds`` as a dynamic property.

## [v3.1.0] - 2022-02-06

- Fix ``xrayShaded`` & ``ignoreLight`` params not working at the same time
- Add ``ignoreLight`` to component params
- Tweaks for cleaner default representation style
    - Cartoon: use ``nucleotide-ring`` instead of ``nucleotide-block``
    - Focus: use ``xrayShaded`` instead of opacity; adjust target size; don't show non-covalent interactions twice
- Fix representation preset side effects (changing post-processing parameters, see #363)
- Add Quick Styles panel (default, illustrative, stylized)
- Fix exported structure missing secondary-structure categories (#364)
- Fix volume streaming error message: distinguish between missing data and server error (#364)

## [v3.0.2] - 2022-01-30

- Fix color smoothing of elongated structures (by fixing ``Sphere.expand`` for spheres with highly directional extrema)
- Fix entity label not displayed when multiple instances of the same entity are highlighted
- Fix empty elements created in ``StructureElement.Loci.extendToAllInstances``
- Measurement options tweaks (allow larger ``textSize``; make ``customText`` essential)
- Fix visual visibility sync edge case when changing state snapshots

## [v3.0.1] - 2022-01-27

- Fix marking pass not working with ``transparentBackground``
- Fix pdbe xray maps url not https
- Fix entity-id color theme broken for non-IHM models
- Improve/fix marking of ``InteractionsInterUnitVisual`` (mark when all contact-feature members are given)
- Add missing "entity-id" and "enity-source" options for carbon coloring to "element-symbol" color theme
- Fix VolumeServer/query CLI
- Support automatic iso-value adjustment for VolumeServer data in ``Viewer.loadVolumeFromUrl``
- Emit drag event whenever started within viewport (not only for non-empty loci)

## [v3.0.0] - 2022-01-23

- Assembly handling tweaks:
    - Do not include suffix for "identity assembly operators"
    - Do not include assembly-related categories to export if the structure was composed from an assembly
    - Special case for ``structAsymMap`` if Mol* asym id operator mapping is present
- Support for opening ZIP files with multiple entries
- Add Model Export extension
- Bugfix: Automatically treat empty string as "non-present" value in BinaryCIF writer.
- Fix coarse model support in entity-id color theme
- Fix marking of carbohydrate visuals (whole chain could get marked instead of single residue)
- Add custom colors to "element-symbol", "molecule-type", "residue-name", and "secondary-structure" themes
- Support/bugfixes for ``atom_site.pdbx_sifts_xref`` categories
- Improve/fix marking of ``InteractionsIntraUnitVisual`` (mark when all contact-feature members are given)

## [v3.0.0-dev.10] - 2022-01-17

- Fix ``getOperatorsForIndex``
- Pass animation info (current frame & count) to state animations
    - Fix camera stutter for "camera spin" animation
- Add formal charge parsing support for MOL/SDF files (thanks @ptourlas)
- [Breaking] Cleaner looking ``MembraneOrientationVisuals`` defaults
- [Breaking] Add rock animation to trackball controls
    - Add ``animate`` to ``TrackballControlsParams``, remove ``spin`` and ``spinSpeed``
    - Add ``animate`` to ``SimpleSettingsParams``, remove ``spin``
- Add "camera rock" state animation
- Add support for custom colors to "molecule-type" theme
- [Breaking] Add style parameter to "illustrative" color theme
    - Defaults to "entity-id" style instead of "chain-id"
- Add "illustrative" representation preset

## [v3.0.0-dev.9] - 2022-01-09

- Add PDBj as a ``pdb-provider`` option
- Move Viewer APP to a separate file to allow use without importing light theme & index.html
- Add symmetry support for mol2 files (only spacegroup setting 1)
- Fix mol2 files element symbol assignment
- Improve bond assignment from ``IndexPairBonds``
    - Add ``key`` field for mapping to source data
    - Fix assignment of bonds with unphysical length
- Fix label/stats of single atom selection in multi-chain units

## [v3.0.0-dev.8] - 2021-12-31

- Add ``PluginFeatureDetection`` and disable WBOIT in Safari 15.
- Add ``disable-wboit`` Viewer GET param
- Add ``prefer-webgl1`` Viewer GET param
- [Breaking] Refactor direct-volume rendering
    - Remove isosurface render-mode (use GPU MC instead)
    - Move coloring into theme (like for other geometries/renderables)
        - Add ``direct`` color type
        - Remove color from transfer-function (now only alpha)
        - Add direct-volume color theme support
        - Add volume-value color theme
- [Breaking] Use size theme in molecular/gaussian surface & label representations
    - This is breaking because it was hardcoded to ``physical`` internally but the repr size theme default was ``uniform`` (now ``physical``)

## [v3.0.0-dev.7] - 2021-12-20

- Reduce number of created programs/shaders
    - Support specifying variants when creating graphics render-items
    - Change double-side shader param from define to uniform
    - Remove dMarkerType shader define (use uMarker as needed)
    - Support to ignore defines depending on the shader variant
    - Combine pickObject/pickInstance/pickGroup shader variants into one
    - Combine markingDepth/markingMask shader variants into one
    - Correctly set shader define flags for overpaint, transparency, substance, clipping
- [Breaking] Add per-object clip rendering properties (variant/objects)
    - ``SimpleSettingsParams.clipping.variant/objects`` and ``RendererParams.clip`` were removed

## [v3.0.0-dev.6] - 2021-12-19

- Enable temporal multi-sampling by default
    - Fix flickering during marking with camera at rest
- Enable ``aromaticBonds`` in structure representations by default
- Add ``PluginConfig.Structure.DefaultRepresentationPreset``
- Add ModelArchive support
    - schema extensions (e.g., AlphaFold uses it for the pLDDT score)
    - ModelArchive option in DownloadStructure action
    - ``model-archive`` GET parameter for Viewer app
    - ``Viewer.loadModelArchive`` method
- Improve support for loading AlphaFold structures
    - Automatic coloring by pLDDT
    - AlphaFold DB option in DownloadStructure action
    - ``afdb`` GET parameter for Viewer app
    - ``Viewer.loadAlphaFoldDb`` method
- Add QualityAssessment extension (using data from ma_qa_metric_local mmcif category)
    - pLDDT & qmean score: coloring, repr presets, molql symbol, loci labels (including avg for mutli-residue selections)
    - pLDDT: selection query
- Warn about erroneous symmetry operator matrix (instead of throwing an error)
- Added ``createPluginUI`` to ``mol-plugin-ui``
    - Support ``onBeforeUIRender`` to make sure initial UI works with custom presets and similar features.
- [Breaking] Removed ``createPlugin`` and ``createPluginAsync`` from ``mol-plugin-ui``
    - Please use ``createPluginUI`` instead
- Improve aromatic bonds handling
    - Don't detect aromatic bonds for rings < 5 atoms based on planarity
    - Prefer atoms in aromatic rings as bond reference positions

## [v3.0.0-dev.5] - 2021-12-16

- Fix initial camera reset not triggering for some entries.

## [v3.0.0-dev.4] - 2021-12-14

- Add ``bumpiness`` (per-object and per-group), ``bumpFrequency`` & ``bumpAmplitude`` (per-object) render parameters (#299)
- Change ``label`` representation defaults: Use text border instead of rectangle background
- Add outline color option to renderer
- Fix false positives in Model.isFromPdbArchive
- Add drag and drop support for loading any file, including multiple at once
    - If there are session files (.molx or .molj) among the dropped files, only the first session will be loaded
- Add drag and drop overlay
- Safari 15.1 - 15.3 WebGL 2 support workaround
- [Breaking] Move ``react`` and ``react-dom`` to ``peerDependencies``. This might break some builds.

## [v3.0.0-dev.3] - 2021-12-4

- Fix OBJ and USDZ export

## [v3.0.0-dev.2] - 2021-12-1

- Do not include tests and source maps in NPM package

## [v3.0.0-dev.0] - 2021-11-28

- Add multiple lights support (with color, intensity, and direction parameters)
- [Breaking] Add per-object material rendering properties
    - ``SimpleSettingsParams.lighting.renderStyle`` and ``RendererParams.style`` were removed
- Add substance theme with per-group material rendering properties
- ``StructureComponentManager.Options`` state saving support
- ``ParamDefinition.Group.presets`` support

## [v2.4.1] - 2021-11-28

- Fix: allow atoms in aromatic rings to do hydrogen bonds

## [v2.4.0] - 2021-11-25

- Fix secondary-structure property handling
    - StructureElement.Property was incorrectly resolving type & key
    - StructureSelectionQuery helpers 'helix' & 'beta' were not ensuring property availability
- Re-enable VAO with better workaround (bind null elements buffer before deleting)
- Add ``Representation.geometryVersion`` (increments whenever the geometry of any of its visuals changes)
- Add support for grid-based smoothing of Overpaint and Transparency visual state for surfaces

## [v2.3.9] - 2021-11-20

- Workaround: switch off VAO support for now

## [v2.3.8] - 2021-11-20

- Fix double canvas context creation (in plugin context)
- Fix unused vertex attribute handling (track which are used, disable the rest)
- Workaround for VAO issue in Chrome 96 (can cause WebGL to crash on geometry updates)

## [v2.3.7] - 2021-11-15

- Added ``ViewerOptions.collapseRightPanel``
- Added ``Viewer.loadTrajectory`` to support loading "composed" trajectories (e.g. from gro + xtc)
- Fix: handle parent in Structure.remapModel
- Add ``rounded`` and ``square`` helix profile options to Cartoon representation (in addition to the default ``elliptical``)

## [v2.3.6] - 2021-11-8

- Add additional measurement controls: orientation (box, axes, ellipsoid) & plane (best fit)
- Improve aromatic bond visuals (add ``aromaticScale``, ``aromaticSpacing``, ``aromaticDashCount`` params)
- [Breaking] Change ``adjustCylinderLength`` default to ``false`` (set to true for focus representation)
- Fix marker highlight color overriding select color
- CellPack extension update
    - add binary model support
    - add compartment (including membrane) geometry support
    - add latest mycoplasma model example
- Prefer WebGL1 in Safari 15.1.

## [v2.3.5] - 2021-10-19

- Fix sequence viewer for PDB files with COMPND record and multichain entities.
- Fix index pair bonds order assignment

## [v2.3.4] - 2021-10-12

- Fix pickScale not taken into account in line/point shader
- Add pixel-scale, pick-scale & pick-padding GET params to Viewer app
- Fix selecting bonds not adding their atoms in selection manager
- Add ``preferAtoms`` option to SelectLoci/HighlightLoci behaviors
- Make the implicit atoms of bond visuals pickable
    - Add ``preferAtomPixelPadding`` to Canvas3dInteractionHelper
- Add points & crosses visuals to Line representation
- Add ``pickPadding`` config option (look around in case target pixel is empty)
- Add ``multipleBonds`` param to bond visuals with options: off, symmetric, offset
- Fix ``argparse`` config in servers.

## [v2.3.3] - 2021-10-01

- Fix direct volume shader

## [v2.3.2] - 2021-10-01

- Prefer WebGL1 on iOS devices until WebGL2 support has stabilized.

## [v2.3.1] - 2021-09-28

- Add Charmm saccharide names
- Treat missing occupancy column as occupancy of 1
- Fix line shader not accounting for aspect ratio
- [Breaking] Fix point repr & shader
    - Was unusable with ``wboit``
    - Replaced ``pointFilledCircle`` & ``pointEdgeBleach`` params by ``pointStyle`` (square, circle, fuzzy)
    - Set ``pointSizeAttenuation`` to false by default
    - Set ``sizeTheme`` to ``uniform`` by default
- Add ``markerPriority`` option to Renderer (useful in combination with edges of marking pass)
- Add support support for ``chem_comp_bond`` and ``struct_conn`` categories (fixes ModelServer behavior where these categories should have been present)
- Model and VolumeServer: fix argparse config

## [v2.3.0] - 2021-09-06

- Take include/exclude flags into account when displaying aromatic bonds
- Improve marking performance
    - Avoid unnecessary draw calls/ui updates when marking
    - Check if loci is superset of visual
    - Check if loci overlaps with unit visual
    - Ensure ``Interval`` is used for ranges instead of ``SortedArray``
    - Add uniform marker type
    - Special case for reversing previous mark
- Add optional marking pass
    - Outlines visible and hidden parts of highlighted/selected groups
    - Add highlightStrength/selectStrength renderer params

## [v2.2.3] - 2021-08-25

- Add ``invertCantorPairing`` helper function
- Add ``Mesh`` processing helper ``.smoothEdges``
- Smooth border of molecular-surface with ``includeParent`` enabled
- Hide ``includeParent`` option from gaussian-surface visuals (not particularly useful)
- Improved ``StructureElement.Loci.size`` performance (for marking large cellpack models)
- Fix new ``TransformData`` issues (camera/bounding helper not showing up)
- Improve marking performance (avoid superfluous calls to ``StructureElement.Loci.isWholeStructure``)

## [v2.2.2] - 2021-08-11

- Fix ``TransformData`` issues [#133](https://github.com/molstar/molstar/issues/133)
- Fix ``mol-script`` query compiler const expression recognition.

## [v2.2.1] - 2021-08-02

- Add surrounding atoms (5 Angstrom) structure selection query
- [Breaking] Add maxDistance prop to ``IndexPairBonds``
- Fix coordinateSystem not handled in ``Structure.asParent``
- Add ``dynamicBonds`` to ``Structure`` props (force re-calc on model change)
    - Expose as optional param in root structure transform helper
- Add overpaint support to geometry exporters
- ``InputObserver`` improvements
  - normalize wheel speed across browsers/platforms
  - support Safari gestures (used by ``TrackballControls``)
  - ``PinchInput.fractionDelta`` and use it in ``TrackballControls``

## [v2.2.0] - 2021-07-31

- Add ``tubularHelices`` parameter to Cartoon representation
- Add ``SdfFormat`` and update SDF parser to be able to parse data headers according to spec (hopefully :)) #230
- Fix mononucleotides detected as polymer components (#229)
- Set default outline scale back to 1
- Improved DCD reader cell angle handling (interpret near 0 angles as 90 deg)
- Handle more residue/atom names commonly used in force-fields
- Add USDZ support to ``geo-export`` extension.
- Fix ``includeParent`` support for multi-instance bond visuals.
- Add ``operator`` Loci granularity, selecting everything with the same operator name.
- Prefer ``_label_seq_id`` fields in secondary structure assignment.
- Support new EMDB API (https://www.ebi.ac.uk/emdb/api/entry/map/[EMBD-ID]) for EM volume contour levels.
- ``Canvas3D`` tweaks:
    - Update ``forceDraw`` logic.
    - Ensure the scene is re-rendered when viewport size changes.
    - Support ``noDraw`` mode in ``PluginAnimationLoop``.

## [v2.1.0] - 2021-07-05

- Add parameter for to display aromatic bonds as dashes next to solid cylinder/line.
- Add backbone representation
- Fix outline in orthographic mode and set default scale to 2.

## [v2.0.7] - 2021-06-23

- Add ability to specify ``volumeIndex`` in ``Viewer.loadVolumeFromUrl`` to better support Volume Server inputs.
- Support in-place reordering for trajectory ``Frame.x/y/z`` arrays for better memory efficiency.
- Fixed text CIF encoder edge cases (most notably single whitespace not being escaped).

## [v2.0.6] - 2021-06-01

- Add glTF (GLB) and STL support to ``geo-export`` extension.
- Protein crosslink improvements
    - Change O-S bond distance to allow for NOS bridges (doi:10.1038/s41586-021-03513-3)
    - Added NOS-bridges query & improved disulfide-bridges query
- Fix #178: ``IndexPairBonds`` for non-single residue structures (bug due to atom reordering).
- Add volumetric color smoothing for MolecularSurface and GaussianSurface representations (#173)
- Fix nested 3d grid lookup that caused results being overwritten in non-covalent interactions computation.
- Basic implementation of ``BestDatabaseSequenceMapping`` (parse from CIF, color theme, superposition).
- Add atom id ranges support to Selection UI.

## [v2.0.5] - 2021-04-26

- Ability to pass ``Canvas3DContext`` to ``PluginContext.fromCanvas``.
- Relative frame support for ``Canvas3D`` viewport.
- Fix bug in screenshot copy UI.
- Add ability to select residues from a list of identifiers to the Selection UI.
- Fix SSAO bugs when used with ``Canvas3D`` viewport.
- Support for  full pausing (no draw) rendering: ``Canvas3D.pause(true)``.
- Add ``MeshBuilder.addMesh``.
- Add ``Torus`` primitive.
- Lazy volume loading support.
- [Breaking] ``Viewer.loadVolumeFromUrl`` signature change.
    - ``loadVolumeFromUrl(url, format, isBinary, isovalues, entryId)`` => ``loadVolumeFromUrl({ url, format, isBinary }, isovalues, { entryId, isLazy })``
- Add ``TextureMesh`` support to ``geo-export`` extension.

## [v2.0.4] - 2021-04-20

- [WIP] Mesh export extension
- ``Structure.eachAtomicHierarchyElement`` (#161)
- Fixed reading multi-line values in SDF format
- Fixed Measurements UI labels (#166)

## [v2.0.3] - 2021-04-09

- Add support for ``ColorTheme.palette`` designed for providing gradient-like coloring.
- [Breaking] The ``zip`` function is now asynchronous and expects a ``RuntimeContext``. Also added ``Zip()`` returning a ``Task``.
- [Breaking] Add ``CubeGridFormat`` in ``alpha-orbitals`` extension.

## [v2.0.2] - 2021-03-29

- Add ``Canvas3D.getRenderObjects``.
- [WIP] Animate state interpolating, including model trajectories
- Recognise MSE, SEP, TPO, PTR and PCA as non-standard amino-acids.
- Fix VolumeFromDensityServerCif transform label

## [v2.0.1] - 2021-03-23

- Exclude tsconfig.commonjs.tsbuildinfo from npm bundle

## [v2.0.0] - 2021-03-23

Too many changes to list as this is the start of the changelog... Notably, default exports are now forbidden.<|MERGE_RESOLUTION|>--- conflicted
+++ resolved
@@ -9,11 +9,8 @@
 - Check that model and coordinates have same element count when creating a trajectory
 - Fix aromatic rings assignment: do not mix flags and planarity test
 - Improve bonds assignment of coarse grained models: check for IndexPairBonds and exhaustive StructConn
-<<<<<<< HEAD
 - Fix unit mapping in bondedAtomicPairs MolScript query
-=======
 - Improve pdb parsing: handle non unique atom and chain names (fixes #156)
->>>>>>> 0bda5461
 
 ## [v3.5.0] - 2022-03-25
 
