# Change Log
All notable changes to this project will be documented in this file, following the suggestions of [Keep a CHANGELOG](http://keepachangelog.com/). This project adheres to [Semantic Versioning](http://semver.org/) for its most widely used - and defacto - public interfaces.

Note that since we don't clearly distinguish between a public and private interfaces there will be changes in non-major versions that are potentially breaking. If we make breaking changes to less used interfaces we will highlight it in here.

## [Unreleased]
- [Breaking] Renamed some color schemes ('inferno' -> 'inferno-no-black', 'magma' -> 'magma-no-black', 'turbo' -> 'turbo-no-black', 'rainbow' -> 'simple-rainbow')
- [Breaking] `Box3D.nearestIntersectionWithRay` -> `Ray3D.intersectBox3D`
- [Breaking] `Plane3D.distanceToSpher3D` -> `distanceToSphere3D` (fix spelling)
- [Breaking] fix typo `MarchinCubes` -> `MarchingCubes`
- [Breaking] `PluginContext.initViewer/initContainer/mount` are now async and have been renamed to include `Async` postfix
- [Breaking] Add `Volume.instances` support and a `VolumeInstances` transform to dynamically assign it
  - This change is breaking because all volume objects require the `instances` field now.
- [Breaking] `Canvas3D.identify` now expects `Vec2` or `Ray3D`
- [Breaking] `TrackballControlsParams.animate.spin.speed` now means "Number of rotations per second" instead of "radians per second"
- [Breaking] `PluginStateSnapshotManager.play` now accepts an options object instead of a single boolean value
- Update production build to use `esbuild`
- Emit explicit paths in `import`s in `lib/`
- Fix outlines on opaque elements using illumination mode
- Change `Representation.Empty` to a lazy property to avoid issue with some bundlers
- MolViewSpec extension:
  - Generic color schemes (`palette` parameter for color_from_* nodes)
  - Annotation field remapping (`field_remapping` parameter for color_from_* nodes)
  - `representation` node: support custom property `molstar_representation_params`
  - Add `backbone` and `line` representation types
  - `primitives` node: support custom property `molstar_mesh/label/line_params`
  - `canvas` node: support custom property `molstar_postprocessing` with the ability to customize outline, depth of field, bloom, shadow, occlusion (SSAO), fog, and background
  - `clip` node support for structure and volume representations
  - `grid_slice` representation support for volumes
  - Support tethers and background for primitive labels
  - Support `snapshot_key` parameter on primitives that enables transition between states via clicking on 3D objects
  - Inline selectors and MVS annotations support `instance_id`
  - Support `matrix` on transform params
  - Support `surface_type` (`molecular` / `gaussian`) on for `surface` representation nodes
  - Add `instance` node type
  - Add `transform.rotation_center` property that enables rotating an object around its centroid or a specific point
  - Support transforming and instancing of structures, components, and volumes
  - Use params hash for node version for more performant tree diffs
  - Add `Snapshot.animation` support that enables animating almost every property in a given tree
  - Add `createMVSX` helper function
  - Support Mol* trackball animation via `animation.custom.molstar_trackball`
  - MVSX - use Murmur hash instead of FNV in archive URI
  - Support additional file formats (pdbqt, gro, xyz, mol, sdf, mol2, xtc, lammpstrj)
  - Support loading trajectory coordinates from separate nodes
  - Trigger markdown commands from primitives using `molstar_markdown_commands` custom extensions
  - Support `molstar_on_load_markdown_commands` custom state on the `root` node
  - Print tree validation errors to plugin log
- Added new color schemes, synchronized with D3.js ('inferno', 'magma', 'turbo', 'rainbow', 'sinebow', 'warm', 'cool', 'cubehelix-default', 'category-10', 'observable-10', 'tableau-10')
- Snapshot Markdown improvements
  - Add `MarkdownExtensionManager` (`PluginContext.managers.markdownExtensions`)
  - Support custom markdown commands to control the plugin via the `[link](!command)` pattern
  - Support rendering custom elements via the `![alt](!parameters)` pattern
  - Support tables
  - Support loading images and audio from MVSX files
  - Indicate external links with ⤴
  - Audio support
  - Add `PluginState.Snapshot.onLoadMarkdownCommands`
- Avoid calculating rings for coarse-grained structures
- Fix isosurface compute shader normals when transformation matrix is applied to volume
- Symmetry operator naming for spacegroup symmetry - parenthesize multi-character indices (1_111-1 -> 1_(11)1(-1))
- Add `SymmetryOperator.instanceId` that corresponds to a canonical operator name (e.g. ASM-1, ASM-X0-1 for assemblies, 1_555, 1_(11)1(-1) for crystals)
- Mol2 Reader
    - Fix column count parsing
    - Add support for substructure
- Fix shader error when clipping flags are set without clip objects present
- Fix wrong group count calculation on geometry update (#1562)
- Fix wrong instance index in `calcMeshColorSmoothing`
- Add `Ray3D` object and helpers
- Volume slice representation: add `relativeX/Y/Z` options for dimension
- Add `StructureInstances` transform
- `mvs-stories` app
  - Add `story-id` URL arg support
  - Add `story-session-url` URL arg support
  - Add "Download MVS State" link
  - Add "Open in Mol*" link
  - Add "Edit in MolViewStories" link for story states
- Add ray-based picking
    - Render narrow view of scene scene from ray origin & direction to a few pixel sized viewport
    - Cast ray on every input as opposed to the standard "whole screen" picking
    - Can be enabled with new `Canvas3dInteractionHelperParams.convertCoordsToRay` param
    - Allows to have input methods that are 3D pointers in the scene
    - Add `ray: Ray3D` property to `DragInput`, `ClickInput`, and `MoveInput`
- Add async, non-blocking picking (only WebGL2)
    - Refactor `Canvas3dInteractionHelper` internals to use async picking for move events
- Add `enable` param for post-processing effects. If false, no effects are applied.
- Dot volume representation improvements
    - Add positional perturbation to avoid camera artifacts
    - Fix handling of negative isoValues by considering only volume cells with values lower than isoValue (#1559)
    - Fix volume-value size theme
- Change the parsing of residue names in PDB files from 3-letter to 4-letter.
- Support versioning transform using a hash function in `mol-state`
- Support for "state snapshot transitions"
    - Add `PluginState.Snapshot.transition` that enables associating a state snapshot with a list states that can be animated
    - Add `AnimateStateSnapshotTransition` animation
    - Update the snapshots UI to support this feature
- Use "proper time" in the animation loop to prevent animation skips during blocking operations (e.g., shader complication)
- Add `Hsl` and (normalized) `Rgb` color spaces
- Add `Color.interpolateHsl`
- Add `rotationCenter` property to `TransformParam`
- Add Monolayer transparency (exploiting dpoit).
- Add plugin config item ShowReset (shows/hides "Reset Zoom" button)
- Fix transform params not being normalized when used together with param hash version
- Replace `immer` with `mutative`
- Fix renderer transparency check
<<<<<<< HEAD
- Add outlines improvements
=======
- VolumeServer & "VolumeCIF": default to P 1 spacegroup
- Fix `ColorScale` for continuous case without offsets (broke in v4.13.0)
- Experimental: support for custom color themes in Sequence Panel
- Switch files.rcsb.org validation report URL to new endpoint /validation/view
- Improve picking of objects with too many groups, pick whole instance/object
- Add WebXR support
    - Requires immersive AR/VR headset
    - Supplements non-XR: enter/exit XR anytime and see (mostly) the same scene
    - Add `Canvas3D.xr` for managing XR sessions
    - Add `PointerHelper` for rendering XR input devices
    - Add XR button to Viewer and Mesoscale Explorer
    - Add XR button to render-structure in tests/browser
>>>>>>> 674a56e2

## [v4.18.0] - 2025-06-08
- MolViewSpec extension:
  - Support for label_comp_id and auth_comp_id in annotations
  - Geometric primitives - do not render if position refers to empty substructure
  - Primitive arrow - nicer default cap size (relative to tube_radius)
  - Primitive angle_measurement - added vector_radius param
  - Fix MVSX file assets being disposed in multi-snapshot states
- Add `mol-utils/camera.ts` with `fovAdjustedPosition` and `fovNormalizedCameraPosition`
- Show FOV normalized position in `CameraInfo` UI and use it in "Copy MVS State"
- Support static resources in `AssetManager`
- General:
  - Use `isolatedModules` tsconfig flag
  - Fix TurboPack build when using ES6 modules
- Support `pickingAlphaThreshold` when `xrayShaded` is enabled
- Support sampling from arbitrary planes for structure plane and volume slice representations
- Refactor SCSS to not use `@import` (fixes deprecation warnings)

## [v4.17.0] - 2025-05-22
- Remove `xhr2` dependency for NodeJS, use `fetch`
- Add `mvs-stories` app included in the `molstar` NPM package
  - Use the app in the corresponding example
- Interactions extension: remove `salt-bridge` interaction kind (since `ionic` is supported too)

## [v4.16.0] - 2025-05-20
- Load potentially big text files as `StringLike` to bypass string size limit
- MolViewSpec extension:
  - Load single-state MVS as if it were multi-state with one state
  - Merged `loadMVS` options `keepCamera` and `keepSnapshotCamera` -> `keepCamera`
  - Removed `loadMVS` option `replaceExisting` (is now default)
  - Added `loadMVS` option `appendSnapshots`
- Fix camera not being interpolated in MP4 export due to updates in WebGL ContextLost handling

## [v4.15.0] - 2025-05-19
- IHM improvements:
  - Disable volume streaming
  - Disable validation report visualization
  - Enable assembly symmetry for integrative models
- Fix transparency rendering with occlusion in NodeJS
- mmCIF Support
  - Add custom `molstar_bond_site` category that enables serializing explicit bonds by referencing `atom_site.id`
  - Add `includeCategoryNames`, `keepAtomSiteId`, `exportExplicitBonds`, `encoder` properties to `to_mmCIF` exporter
- Add support for attachment points property (`M APO`) to the MOL V2000 parser
- Add `json-cif` extension that should pave way towards structure editing capabilities in Mol\*
  - JSON-based encoding of the CIF data format
  - `JSONCifLigandGraph` that enables editing of small molecules via modifying `atom_site` and `molstar_bond_site` categories
- Add `ligand-editor` example that showcases possible use-cases of the `json-cif` extension
- Breaking (minor): Changed `atom_site.id` indexing to 1-based in `mol-model-formats/structure/mol.ts::getMolModels`.
- WebGL ContextLost handling
    - Fix missing framebuffer & drawbuffer re-attachments
    - Fix missing cube texture re-initialization
    - Fix missing extensions reset
    - Fix timer clearing edge case
    - Add reset support for geometry generated on the GPU

## [v4.14.1] - 2025-05-09
- Do not raise error when creating duplicate state transformers and print console warning instead

## [v4.14.0] - 2025-05-07
- Fix `Viewer.loadTrajectory` when loading a topology file
- Fix `StructConn.residueCantorPairs` to not include identity pairs
- Add format selection option to image export UI (PNG, WebP, JPEG)
- Add `StateBuilder.To.updateState`
- MVS:
  - Support updating transform states
  - Add support for `is_hidden` custom state as an extension
  - Add `queryMVSRef` and `createMVSRefMap` utility functions
- Adjust max resolution of surfaces for auto quality (#1501)
- Fix switching representation type in Volume UI
- VolumeServer: Avoid grid expansion when requiring unit cell (avoids including an extra layer of cells outside the unit cell query box)

## [v4.13.0] - 2025-04-14
- Support `--host` option for build-dev.mjs script
- Add `Viewer.loadFiles` to open supported files
- Support installing the viewer as a Progressive Web App (PWA)
- `ihm-restraints` example: show entity labels
- Fix `element-point` visual not using child unit
- Ignore `renderables` with empty draw count
- Add experimental support for `esbuild` for development
  - Use `npm run dev` for faster development builds
- Use `StructureElement.Bundle` instead of expressions to serialize measurement elements
  - Fixes measurements not being supported for coarse models
- Implementation of `ColorScale.createDiscrete` (#1458)
- Add `ColorScale.createDiscrete` to the `uncertainty` color theme
- Fix color palette shown in the UI (for non-gradient palettes)
- Fix colors description in the UI (when using custom thresholds)
- Fix an edge case in the UI when the user deletes all colors from the color list
- Add `interactions` extension and a corresponding example that utilizes it
- Add element source index to default atomic granularity hover labels
- Add `StructureElement.Schema` based on corresponding MolViewSpec implementation that allows data-driven selection of structural elements
- Add `StructureElement.Loci/Bundle.fromExpression/Query/Schema` helper functions
- Add `addLinkCylinderMesh` (from `createLinkCylinderMesh`)
- Add `Unit.transientCache` and `Unit.getCopy`
- Fix `ElementBondIterator` indices mapping logic for inter-unit bonds
- Fix `pickPadding` and `pickScale` not updating `PickHelper`
- MolViewSpec extension: support loading extensions when loading multistate files
- Do not add bonds for pairs of residues that have a `struct_conn` entry
- Improved `ma_qa_metric` support
  - Parse all local metrics
  - Ability to select alternate metrics in the pLDDT/qmean themes
  - Do not assume PAE plot is symmetric
- Added `PluginConfig.Viewport.ShowScreenshotControls` to control visibility of screenshot controls
- Fix MolViewSpec builder for volumes.
- Generalize `mvs-kinase-story` example to `mvs-stories`
  - Add TATA-binding protein story
  - Improve the Kinase story
- Fix alpha orbitals example

## [v4.12.0] - 2025-02-28

- Fix PDBj structure data URL
- Improve logic when to cull in renderer
- Add `atom.ihm.has-seq-id` and `atom.ihm.overlaps-seq-id-range` symbol to the query language
- MolViewSpec extension:
  - Add box, arrow, ellipse, ellipsoid, angle primitives
  - Add basic support for volumetric data (map, Volume Server)
  - Add support for `molstar_color_theme_name` custom extension
  - Better IH/M support:
    - Support `coarse` components
    - Support `spacefill` representation
    - Support `carbohydrate` representation
    - Support for `custom.molstar_use_default_coloring` property on Color node.
    - Use `atom.ihm.has-seq-id` and `atom.ihm.overlaps-seq-id-range` for matching `label_seq_id` locations to support querying coarse elements.
    - Add ihm-restraints example
- Add `mvs-kinase-story` example
- Remove static uses of `ColorTheme` and `SizeTheme` fields. Should resolvent "undefined" errors in certain builds
- Add `transform` property to clip objects
- Add support for trimming `image` geometry to a box
- Improve/fix iso-level support of `slice` representation
- Add support for rotating `slice` representation around an axis
- Add default color support for palette based themes
- Add `plane` structure representation
    - Can be colored with any structure theme
    - Can be colored with the `external-volume` theme
    - Can show atoms as a cutout
    - Supports principal axes and bounding box as a reference frame
- Add `Camera` section to "Screenshot / State" controls
- Add `CoarseIndex` for fast lookup of coarse elements

## [v4.11.0] - 2025-01-26

- Fix for tubular helices issue (Fixes #1422)
- Volume UI improvements
    - Render all volume entries instead of selecting them one-by-one
    - Toggle visibility of all volumes
    - More accessible iso value control
- Support wheel event on sliders
- MolViewSpec extension:
    - Add validation for discriminated union params
    - Primitives: remove triangle_colors, line_colors, have implicit grouping instead; rename many parameters
- UI configuration options
    - Support removal of independent selection controls in the viewport
    - Support custom selection controls
    - Support for custom granularity dropdown options
    - Support for custom Sequence Viewer mode options
- Add `external-structure` theme that colors any geometry by structure properties
- Support float and half-float data type for direct-volume rendering and GPU isosurface extraction
- Minor documentation updates
- Add support for position-location to `volume-value` color theme
- Add support for color themes to `slice` representation
- Improve/fix palette support in volume color themes
- Fix `Plane3D.projectPoint`
- Fix marking related `image` rendering issues
    - Handle pixels without a group
    - Take fog into account
- MolViewSpec extension: Initial support for customizable representation parameters
- Quick Styles section reorganized
- UI color improvements (scrollbar contrast, toggle button hover color)
- Add `overrideWater` param for entity-id color theme
- Renames PDB-Dev to PDB-IHM and adjusts data source
- Fix vertex based themes for spheres shader
- Add volume dot representation
- Add volume-value size theme
- Sequence panel: Mark focused loci (bold+underline)
- Change modifier key behavior in Normal Mode (default = select only, Ctrl/Cmd = add to selection, Shift = extend last selected range)
- Handle Firefox's limit on vertex ids per draw (#1116)
- Fix behavior of `Vec3.makeRotation(out, a, b)` when `a ≈ -b`

## [v4.10.0] - 2024-12-15

- Add `ModelWithCoordinates` decorator transform.
- Fix outlines on transparent background using illumination mode (#1364)
- Fix transparent depth texture artifacts using illumination mode
- Fix marking of consecutive gap elements (#876)
- Allow React 19 in dependencies
- Fix missing deflate header if `CompressionStream` is available
- Fix is_iOS check for NodeJS
- Added PluginCommands.Camera.FocusObject
- Plugin state snapshot can have instructions to focus objects (PluginState.Snapshot.camera.focus)
- MolViewSpec extension: Support for multi-state files (animations)
- Fix units transform data not fully updated when structure child changes
- Fix `addIndexPairBonds` quadratic runtime case
- Use adjoint matrix to transform normals in shaders
- Fix resize handling in `tests/browser`

## [v4.9.1] - 2024-12-05

- Fix iOS check when running on Node

## [v4.9.0] - 2024-12-01

- Fix artifacts when using xray shading with high xrayEdgeFalloff values
- Enable double rounded capping on tubular helices
- Fix single residue tubular helices not showing up
- Fix outlines on volume and surface reps that do not disappear (#1326)
- Add example `glb-export`
- Membrane orientation: Improve `isApplicable` check and error handling (#1316)
- Fix set fenceSync to null after deleteSync.
- Fix operator key-based `IndexPairBonds` assignment
    - Don't add bonds twice
    - Add `IndexPairs.bySameOperator` to avoid looping over all bonds for each unit
- Add `Structure.intraUnitBondMapping`
- Add more structure-based visuals to avoid too many (small) render-objects
    - `structure-intra-bond`, `structure-ellipsoid-mesh`, `structure-element-point`, `structure-element-cross`
- Upgrade to express v5 (#1311)
- Fix occupancy check using wrong index for inter-unit bond computation (@rxht, #1321)
- Fix transparent SSAO for image rendering, e.g., volumne slices (#1332)
- Fix bonds not shown with `ignoreHydrogens` on (#1315)
    - Better handle mmCIF files with no entities defined by using `label_asym_id`
    - Show bonds in water chains when `ignoreHydorgensVariant` is `non-polar`
- Add MembraneServer API, generating data to be consumed in the context of MolViewSpec
- Fix `StructConn.isExhaustive` for partial models (e.g., returned by the model server)
- Refactor value swapping in molstar-math to fix SWC (Next.js) build (#1345)
- Fix transform data not updated when structure child changes
- Fix `PluginStateSnapshotManager.syncCurrent` to work as expected on re-loaded states.
- Fix do not compute implicit hydrogens when unit is explicitly protonated (#1257)
- ModelServer and VolumeServer: support for input files from Google Cloud Storage (gs://)
- Fix color of missing partial charges for SB partial charges extension

## [v4.8.0] - 2024-10-27

- Add SSAO support for transparent geometry
- Fix SSAO color not updating
- Improve blending of overlapping outlines from transparent & opaque geometries
- Default to `blended` transparency on iOS due to `wboit` not being supported.
- Fix direct-volume with fog off (and on with `dpoit`) and transparent background on (#1286)
- Fix missing pre-multiplied alpha for `blended` & `wboit` with no fog (#1284)
- Fix backfaces visible using blended transparency on impostors (#1285)
- Fix StructureElement.Loci.isSubset() only considers common units (#1292)
- Fix `Scene.opacityAverage` calculation never 1
- Fix bloom in illumination mode
- Fix `findPredecessorIndex` bug when repeating values
- MolViewSpec: Support for transparency and custom properties
- MolViewSpec: MVP Support for geometrical primitives (mesh, lines, line, label, distance measurement)
- Mesoscale Explorer: Add support for 4-character PDB IDs (e.g., 8ZZC) in PDB-IHM/PDB-Dev loader
- Fix Sequence View in Safari 18
- Improve performance of `IndexPairBonds` assignment when operator keys are available
- ModelArchive QualityAssessment extension:
    - Add support for ma_qa_metric_local_pairwise mmCIF category
    - Add PAE plot component
- Add new AlphaFoldDB-PAE example app
- Add support for LAMMPS data and dump formats
- Remove extra anti-aliasing from text shader (fixes #1208 & #1306)

## [v4.7.1] - 2024-09-30

- Improve `resolutionMode` (#1279)
    - Add `auto` that picks `scaled` for mobile devices and `native` elsewhere
    - Add `resolution-mode` Viewer GET param
    - Add `PluginConfig.General.ResolutionMode` config item

## [v4.7.0] - 2024-09-29

- Add illumination mode
    - Path-traced SSGI
    - Automatic thickness (estimate)
        - Base thickness as max(backface depth) - min(frontface depth)
        - Per object density factor to adjust thickness
    - Progressively trace samples to keep viewport interactive
    - Toggle on/off by pressing "G"
    - `illumination` Viewer GET param
- Enables dXrayShaded define when rendering depth
- Fix handling of PDB files that have chains with same id separated by TER record (#1245)
- Sequence Panel: Improve visuals of unmodeled sequence positions (#1248)
- Fix no-compression xtc parser (#1258)
- Mol2 Reader: Fix mol2 status_bit read error (#1251)
- Fix shadows with multiple lights
- Fix impostor sphere interior normal when using orthographic projection
- Add `resolutionMode` parameter to `Canvas3DContext`
    - `scaled`, divides by `devicePixelRatio`
    - `native`, no changes
- Add `CustomProperty.Context.errorContext` to support reporting errors during loading of custom properties (#1254)
    - Use in MolViewSpec extension
- Mesoscale Explorer: fix color & style issues
- Remove use of deprecated SASS explicit color functions
- Allow "Components" section to display nested components created by "Apply Action > Selection".

## [v4.6.0] - 2024-08-28

- Add round-caps option on tubular alpha helices
- Fix missing Sequence UI update on state object removal (#1219)
- Improved prmtop format support (CTITLE, %COMMENT)
- Avoid calculating bonds for water units when `ignoreHydrogens` is on
- Add `Water` trait to `Unit`
- Improve entity-id coloring for structures with multiple models from the same source (#1221)
- Wrap screenshot & image generation in a `Task`
- AlphaFold DB: Add BinaryCIF support when fetching data
- PDB-IHM/PDB-Dev: Add support for 4-character PDB IDs (e.g., 8ZZC)
- Fix polymer-gap visual coloring with cartoon theme
- Add formal-charge color theme (#328)
- Add more coloring options to cartoon theme
- Use `CompressionStream` Browser API when available
- Add `pdbx_structure_determination_methodology` mmcif field and `Model` helpers
- Fix cartoon representation not updated when secondary structure changes
- Add Zhang-Skolnick secondary-structure assignment method which handles coarse-grained models (#49)
- Calculate bonds for coarse-grained models
- VolumeServer: Add `health-check` endpoint + `healthCheckPath` config prop to report service health
- ModelServer: Add `health-check` endpoint + `healthCheckPath` config prop to report service health

## [v4.5.0] - 2024-07-28

- Separated postprocessing passes
- Take into account explicit hydrogens when computing hydrogen bonds
- Fix DoF with pixel ratios =! 1
- Fix DoF missing transparent depth
- Fix trackball pinch zoom and add pan
- Fix aromatic link rendering when `adjustCylinderLength` is true
- Change trackball animate spin speed unit to radians per second
- Fix `mol-plugin-ui/skin/base/components/misc.scss` syntax to be in line with latest Sass syntax
- Handle missing theme updates
    - Fix trajectory-index color-theme not always updated (#896)
    - Fix bond cylinders not updated on size-theme change with `adjustCylinderLength` enabled (#1215)
- Use `OES_texture_float_linear` for SSAO when available

## [v4.4.1] - 2024-06-30

- Clean `solidInterior` transparent cylinders
- Create a transformer to deflate compressed data
- Adjust Quick Styles panel button labels
- Improve camera interpolation code (interpolate camera rotation instead of just position)
- Mesoscale Explorer
    - Add `illustrative` coloring option
    - Press 'C' to toggle between center and zoom & center on click
    - Add entities selection description
    - Clicking a leaf node in the right panel tree will center each instance in turn
    - Add measurement controls to right panel
    - Mouse left click on label with snapshot key will load snapshot
    - Mouse hover over label with protein name highlight entities with the same name
    - Custom ViewportSnapshotDescription with custom MarkdowAnchor
        - \# other snapshots with a given key \[...](#key)
        - i highlight a protein with a given NAME \[...](iNAME)
        - g highlight a group with a given group type and group name \[...](ggrouptype.groupname)
        - h URLs with a given link \[...](http...)
    - Snapshot description panel window size and text can be resized and hidden with new icons
    - Add styles controls to right panel
    - Add viewport settings to left panel
    - Add app info component to left panel with interactive tour and doc link
- Fixes SSAO edge artifacts (#1122)
    - Add `reuseOcclusion` parameter to multi-sample pass
    - Add `blurDepthBias` parameter to occlusion pass
    - Handle near clip in SSAO blur
- Support reading score from B-factor in pLDDT color theme
- Add Cel-shading support
    - `celShaded` geometry parameter
    - `celSteps` renderer parameter
- Add the ability to customize the Snapshot Description component via `PluginUISpec.components.viewport.snapshotDescription`
- Add `doNotDisposeCanvas3DContext` option to `PluginContext.dispose`
- Remove support for density data from edmaps.rcsb.org

## [v4.3.0] - 2024-05-26

- Fix State Snapshots export animation (#1140)
- Add depth of field (dof) postprocessing effect
- Add `SbNcbrTunnels` extension for for visualizing tunnels in molecular structures from ChannelsDB (more info in [tunnels.md](./docs/docs/extensions/tunnels.md))
- Fix edge case in minimizing RMSD transform computation

## [v4.2.0] - 2024-05-04

- Add emissive material support
- Add bloom post-processing
- MolViewSpec extension: `loadMVS` supports `keepCamera` parameter
- Return StateTransform selectors from measurements API (addDistance, addAngle, etc.)
- Refactor transparency rendering
    - More uniform behavior for blended, wboit, dpoit
    - Fix issues with text & image geometry
- Fix render-spheres example (#1100)
    - Wrong step size in sphere geometry boundingSphere & groupmapping
    - Handle empty `instanceGrid` in renderer & renderable
- Fix bond assignment from `IndexPairBonds`
    - Can not always be cached in `ElementSetIntraBondCache`
    - Wrong operator checks in `findPairBonds`
- Fix SSAO artifacts (@corredD, #1082)
- Fix bumpiness artifacts (#1107, #1084)

## [v4.1.0] - 2024-03-31

- Add `VolumeTransform` to translate/rotate a volume like in a structure superposition
- Fix BinaryCIF encoder edge cases caused by re-encoding an existing BinaryCIF file
- Fix edge-case where width/height in InputObserver are not correct
- Fix transparency rendering fallback (#1058)
- Fix SSAO broken when `OES_texture_float_linear` is unavailable
- Add `normalOffset` to `external-volume` color theme
    - This can give results similar to pymol's surface_ramp_above_mode=1
- Add `rotation` parameter to skybox background

## [v4.0.1] - 2024-02-19

- Fix BinaryCIF decoder edge cases. Fixes mmCIF model export from data provided by ModelServer.
- MolViewSpec extension: support for MVSX file format
- Revert "require WEBGL_depth_texture extension" & "remove renderbuffer use"

## [v4.0.0] - 2024-02-04

- Add Mesoscale Explorer app for investigating large systems
- [Breaking] Remove `cellpack` extension (superseded by Mesoscale Explorer app)
- [Breaking] Set minimal node.js version to 18
- [Breaking] Generalize rcsb/assembly-symmetry/ extension
    - Move to assembly-symmetry/
    - Remove RCSB specific dependencies and prefixes
- [Breaking] Require `WEBGL_depth_texture` webgl extension
    - Remove `renderbuffer` use
- [Breaking] Change build target to ES2018
    - Custom builds only require ES6 for dependencies like immer.js
- [Breaking] Changed `createPluginUI`
    - The function now takes a single `options` argument
    - The caller must specify a `render` method that mounts the Mol* react component to DOM
        - A default `renderReact18` method is provided, but needs to be imported separately
        - To support React 16 and 17, `ReactDOM.render` can be passed
- Improve `SetUtils` performance using ES6 features
- [Breaking] Reduce memory usage of `SymmetryOperator.ArrayMapping`
    - Requires calling methods from instance
- [Breaking] Fix `mol-model/structure/model/properties/seconday-structure.ts` file name (#938)
- [Breaking] Add `Canvas3DContext` runtime props
    - Props: pixelScale, pickScale, transparency (blended, wboit, dpoit)
    - Replaces instantiation-time attribs
- [Breaking] Change default compile target to ES2018
- [Breaking] Add culling & LOD support
    - Cull per-object and per-instance
    - Cull based on frustum and camera distance
    - LOD visibility based on camera distance
    - Special LOD mode for spheres with automatic levels
    - Occlusion culling (only WebGL2)
        - Hi-Z pass
        - Cull based on previous frame's Hi-Z buffer
- Add stochastic/dithered transparency to fade overlapping LODs in and out
- Add "Automatic Detail" preset that shows surface/cartoon/ball & stick based on camera distance

## [v3.45.0] - 2024-02-03

- Add color interpolation to impostor cylinders
- MolViewSpec components are applicable only when the model has been loaded from MolViewSpec
- Add `snapshotKey` and `tooltip` params to loci `LabelRepresentation`
- Update `FocusLoci` behavior to support `snapshotKey` param
  - Clicking a visual with `snapshotKey` will trigger that snapshot
- Render multiline loci label tooltips as Markdown
- `ParamDefinition.Text` updates:
  - Support `multiline` inputs
  - Support `placeholder` parameter
  - Support `disableInteractiveUpdates` to only trigger updates once the control loses focus
- Move dependencies related to the headless context from optional deps to optional peer deps

## [v3.44.0] - 2024-01-06

- Add new `cartoon` visuals to support atomic nucleotide base with sugar
- Add `thicknessFactor` to `cartoon` representation for scaling nucleotide block/ring/atomic-fill visuals
- Use bonds from `_struct_conn` in mmCIF files that use `label_seq_id`
- Fix measurement label `offsetZ` default: not needed when `scaleByRadius` is enbaled
- Support for label rendering in HeadlessPluginContext
- MolViewSpec extension
  - Support all X11 colors
  - Support relative URIs
  - CLI tools: mvs-validate, mvs-render, mvs-print-schema
  - Labels applied in one node
- ModelServer SDF/MOL2 ligand export: fix atom indices when additional atoms are present
- Avoid showing (and calculating) inter-unit bonds for huge structures
- Fixed `DragOverlay` on WebKit/Safari browsers

## [v3.43.1] - 2023-12-04

- Fix `react-markdown` dependency

## [v3.43.0] - 2023-12-02

- Fix `State.tryGetCellData` (return type & data check)
- Don't change camera.target unless flyMode or pointerLock are enabled
- Handle empty CIF files
- Snapshot improvements:
    - Add `key` property
    - Ability to existing snapshot name, key, and description
    - Support markdown in descriptions (ignores all HTML tags)
    - Ability to link to snapshots by key from descriptions
    - Separate UI control showing description of the current snapshot
- Do not activate drag overlay for non-file content
- Add `structure-element-sphere` visual to `spacefill` representation
- Fix missing `await` in `HeadlessPluginContext.saveStateSnapshot`
- Added support for providing custom sequence viewers to the plugin spec
- MolViewSpec extension (MVS)
- Add URL parameters `mvs-url`, `mvs-data`, `mvs-format`
- Add drag&drop for `.mvsj` files
- Fix `bumpiness` scaling with `ignoreLight` enabled
- Add `transforms` & `label` params to `ShapeFromPly`
- Optimize `LociSelectManager.selectOnly` to avoid superfluous loci set operations
- Dispose of viewer on `unload` event to aid GC

## [v3.42.0] - 2023-11-05

- Fix handling of PDB files with insertion codes (#945)
- Fix de-/saturate of colors with no hue
- Improve `distinctColors` function
    - Add `sort` and `sampleCountFactor` parameters
    - Fix clustering issues
- Add `clipPrimitive` option to spheres geometry, clipping whole spheres instead of cutting them
- Add `DragAndDropManager`
- Add `options` support for default bond labels

## [v3.41.0] - 2023-10-15

- Add `PluginContext.initialized` promise & support for it in the `Plugin` UI component.
- Fix undesired interaction between settings panel and the panel on the right.
- Add ability to customize server parameters for `RCSBAssemblySymmetry`.

## [v3.40.1] - 2023-09-30

- Do not call `updateFocusRepr` if default `StructureFocusRepresentation` isn't present.
- Treat "tap" as a click in `InputObserver`
- ModelServer ligand queries: fix atom count reported by SDF/MOL/MOL2 export
- CCD extension: Make visuals for aromatic bonds configurable
- Add optional `file?: CifFile` to `MmcifFormat.data`
- Add support for webgl extensions
    - `WEBGL_clip_cull_distance`
    - `EXT_conservative_depth`
    - `WEBGL_stencil_texturing`
    - `EXT_clip_control`
- Add `MultiSampleParams.reduceFlicker` (to be able to switch it off)
- Add `alphaThickness` parameter to adjust alpha of spheres for radius
- Ability to hide "right" panel from simplified viewport controls
- Add `blockIndex` parameter to TrajectoryFromMmCif
- Fix bounding sphere calculation for "element-like" visuals
- Fix RCSB PDB validation report URL
- Add sharpening postprocessing option
- Take pixel-ratio into account for outline scale
- Gracefully handle missing HTMLImageElement
- Fix pixel-ratio changes not applied to all render passes

## [v3.39.0] - 2023-09-02

- Add some elements support for `guessElementSymbolString` function
- Faster bounding rectangle calculation for imposter spheres
- Allow toggling of hydrogens as part of `LabelTextVisual`

## [v3.38.3] - 2023-07-29

- Fix imposter spheres not updating, e.g. in trajectories (broke in v3.38.0)

## [v3.38.2] - 2023-07-24

- Don't rely solely on `chem_comp_atom` when detecting CCD files (#877)
- Actually support non-physical keys in `Bindings.Trigger.code`

## [v3.38.1] - 2023-07-22

- Fix pixel-scale not updated in SSAO pass

## [v3.38.0] - 2023-07-18

- Fix display issue with SIFTS mapping
- Support non-physical keys in `Bindings.Trigger.code`
- Update `getStateSnapshot` to only overwrite current snapshot if it was created automatically
- Fix distinct palette's `getSamples` infinite loop
- Add 'NH2', 'FOR', 'FMT' to `CommonProteinCaps`
- Add `opened` event to `PluginStateSnapshotManager`
- Properly switch-off fog
- Add `approximate` option for spheres rendering
- Reduce `Spheres` memory usage
    - Derive mapping from VertexID
    - Pull position and group from texture
- Add `Euler` math primitive
- Add stride option to element sphere & point visuals
- Add `disabledExtensions` field to default viewer's options
- Add `LRUCache.remove`
- Add 'Chain Instance' and 'Uniform' options for 'Carbon Color' param (in Color Theme: Element Symbol)

## [v3.37.1] - 2023-06-20

- Fix issues with wboit/dpoit in large scenes
- Fix lines, text, points rendering (broken in v3.37.0)

## [v3.37.0] - 2023-06-17

- Add `inverted` option to `xrayShaded` parameter
- Model-export extension: Add ability to set a file name for structures
- Add `contextHash` to `SizeTheme`
- Add mipmap-based blur for image backgrounds

## [v3.36.1] - 2023-06-11

- Allow parsing of CCD ligand files
- Add dedicated wwPDB CCD extension to align and visualize ideal & model CCD coordinates
- Make operators in `IndexPairBonds` a directed property
- Remove erroneous bounding-box overlap test in `Structure.eachUnitPair`
- Fix `EdgeBuilder.addNextEdge` for loop edges
- Optimize inter unit bond compute
- Ensure consistent state for volume representation (#210)
- Improve SSAO for thin geometry (e.g. lines)
- Add snapshot support for structure selections
- Add `nucleicProfile` parameter to cartoon representation
- Add `cartoon` theme with separate colorings for for mainchain and sidechain visuals

## [v3.35.0] - 2023-05-14

- Enable odd dash count (1,3,5)
- Add principal axes spec and fix edge cases
- Add a uniform color theme for NtC tube that still paints residue and segment dividers in a different color
- Mesh exporter improvements
    - Support points & lines in glTF export
    - Set alphaMode and doubleSided in glTF export
    - Fix flipped cylinder caps
- Fix bond assignments `struct_conn` records referencing waters
- Add StructConn extension providing functions for inspecting struct_conns
- Fix `PluginState.setSnapshot` triggering unnecessary state updates
- Fix an edge case in the `mol-state`'s `State` when trying to apply a transform to an existing Null object
- Add `SbNcbrPartialCharges` extension for coloring and labeling atoms and residues by partial atomic charges
  - uses custom mmcif categories `_sb_ncbr_partial_atomic_charges_meta` and `_sb_ncbr_partial_atomic_charges` (more info in [README.md](./src/extensions/sb-ncbr/README.md))
- Parse HEADER record when reading PDB file
- Support `ignoreHydrogens` in interactions representation
- Add hydroxyproline (HYP) commonly present in collagen molecules to the list of amino acids
- Fix assemblies for Archive PDB files (do not generate unique `label_asym_id` if `REMARK 350` is present)
- Add additional functions to `core.math` in `mol-script`
    - `cantorPairing`, `sortedCantorPairing`, `invertCantorPairing`,
    - `trunc`, `sign`

## [v3.34.0] - 2023-04-16

- Avoid `renderMarkingDepth` for fully transparent renderables
- Remove `camera.far` doubling workaround
- Add `ModifiersKeys.areNone` helper function
- Do not render NtC tube segments unless all required atoms are present in the structure
- Fix rendering issues caused by VAO reuse
- Add "Zoom All", "Orient Axes", "Reset Axes" buttons to the "Reset Camera" button
- Improve trackball move-state handling when key bindings use modifiers
- Fix rendering with very small viewport and SSAO enabled
- Fix `.getAllLoci` for structure representations with `structure.child`
- Fix `readAllLinesAsync` refering to dom length property
- Make mol-util/file-info node compatible
- Add `eachLocation` to representation/visual interface

## [v3.33.0] - 2023-04-02

- Handle resizes of viewer element even when window remains the same size
- Throttle canvas resize events
- Selection toggle buttons hidden if selection mode is off
- Camera focus loci bindings allow reset on click-away to be overridden
- Input/controls improvements
    - Move or fly around the scene using keys
    - Pointer lock to look around scene
    - Toggle spin/rock animation using keys
- Apply bumpiness as lightness variation with `ignoreLight`
- Remove `JSX` reference from `loci-labels.ts`
- Fix overpaint/transparency/substance smoothing not updated when geometry changes
- Fix camera project/unproject when using offset viewport
- Add support for loading all blocks from a mmcif file as a trajectory
- Add `Frustum3D` and `Plane3D` math primitives
- Include `occupancy` and `B_iso_or_equiv` when creating `Conformation` from `Model`
- Remove LazyImports (introduced in v3.31.1)

## [v3.32.0] - 2023-03-20

- Avoid rendering of fully transparent renderables
- Add occlusion color parameter
- Fix issue with outlines and orthographic camera
- Reduce over-blurring occlusion at larger view distances
- Fix occlusion artefact with non-canvas viewport and pixel-ratio > 1
- Update nodejs-shims conditionals to handle polyfilled document object in NodeJS environment.
- Ensure marking edges are at least one pixel wide
- Add exposure parameter to renderer
- Only trigger marking when mouse is directly over canvas
- Fix blurry occlusion in screenshots
- [Breaking] Add `setFSModule` to `mol-util/data-source` instead of trying to trick WebPack

## [v3.31.4] - 2023-02-24

- Allow link cylinder/line `dashCount` set to '0'
- Stop animation loop when disposing `PluginContext` (thanks @gfrn for identifying the issue)

## [v3.31.3] - 2023-02-22

- Fix impostor bond visuals not correctly updating on `sizeFactor` changes
- Fix degenerate case in PCA
- Fix near clipping avoidance in impostor shaders
- Update `fs` import in `data-source.ts`

## [v3.31.2] - 2023-02-12

- Fix exit code of volume pack executable (pack.ts). Now exits with non-0 status when an error happens
- Remove pca transform from components ui focus (too distracting)
- Fix artefacts with opaque outlines behind transparent objects
- Fix polymer trace visual not updating
- Fix use of `WEBGL_provoking_vertex`

## [v3.31.1] - 2023-02-05

- Improve Component camera focus based on the PCA of the structure and the following rules:
    - The first residue should be in first quadrant if there is only one chain
    - The average position of the residues of the first chain should be in the first quadrant if there is more than one chain
- Add `HeadlessPluginContext` and `HeadlessScreenshotHelper` to be used in Node.js
- Add example `image-renderer`
- Fix wrong offset when rendering text with orthographic projection
- Update camera/handle helper when `devicePixelRatio` changes
- Add various options to customize the axes camera-helper
- Fix issue with texture-mesh color smoothing when changing themes
- Add fast boundary helper and corresponding unit trait
- Add Observable for Canvas3D commits

## [v3.30.0] - 2023-01-29

- Improve `Dnatco` extension
    - Factor out common code in `Dnatco` extension
    - Add `NtC tube` visual. Applicable for structures with NtC annotation
    - [Breaking] Rename `DnatcoConfalPyramids` to `DnatcoNtCs`
- Improve boundary calculation performance
- Add option to create & include images in state snapshots
- Fix SSAO artefacts with high bias values
- Fix SSAO resolution scale parameter handling
- Improve outlines, visually more stable at different view distances

## [v3.29.0] - 2023-01-15

- `meshes` extension: Fixed a bug in mesh visualization (show backfaces when opacity < 1)
- Add color quick select control to Volume controls
- Fix `dropFiles` bug
- Fix some cyclic imports and reduce the use of const enums. This should make it easier to use the library with the `isolatedModules: true` TS config.
- Fix `dropFiles` bug (#679)
- Add `input type='color'` picker to `CombinedColorControl`
- Set `ParameterMappingControl` disabled when state is updating
- Performance tweaks
    - Update clip `defines` only when changed
    - Check for identity in structure/unit areEqual methods
    - Avoid cloning of structure representation parameters
    - Make SymmetryOperator.createMapping monomorphic
    - Improve bonding-sphere calculation
    - Defer Scene properties calculation (markerAverage, opacityAverage, hasOpaque)
    - Improve checks in in UnitsRepresentation setVisualState
- Add StructureElement.Loci.forEachLocation
- Add RepresentationRegistry.clear and ThemeRegistry.clear
- Add generic Loci support for overpaint, substance, clipping themes
- Add `.getCenter` and `.center` to `Camera`
- Add support to dim unmarked groups
- Add support for marker edge strength

## [v3.28.0] - 2022-12-20

- Show histogram in direct volume control point settings
- Add `solidInterior` parameter to sphere/cylinder impostors
- [Breaking] Tweak `ignoreHydrogens` non-polar handling (introduced in 3.27.0)
- Add `meshes` and `volumes-and-segmentations` extensions
    - See https://molstarvolseg.ncbr.muni.cz/ for more info
- Fix missing support for info in `ParamDefinition.Converted`
- Add support for multi-visual volume representations
- Improve volume isosurface bounding-sphere
- Add basic volume segmentation support to core
    - Add `Volume.Segment` model
    - Add `Segmentation` custom volume property
    - Add `SegmentRepresentation` representation
    - Add `volume-segment` color theme
- Fix GPU marching cubes failing for large meshes with webgl2 (due to use of float16)

## [v3.27.0] - 2022-12-15

- Add an `includeTransparent` parameter to hide/show outlines of components that are transparent
- Fix 'once' for animations of systems with many frames
- Better guard against issue (black fringes) with bumpiness in impostors
- Improve impostor shaders
    - Fix sphere near-clipping with orthographic projection
    - Fix cylinder near-clipping
    - Add interior cylinder caps
    - Add per-pixel object clipping
- Fix `QualityAssessment` assignment bug for structures with different auth vs label sequence numbering
- Refresh `ApplyActionControl`'s param definition when toggling expanded state
- Fix `struct_conn` bond assignment for ions
- Ability to show only polar hydrogens

## [v3.26.0] - 2022-12-04

- Support for ``powerPreference`` webgl attribute. Add ``PluginConfig.General.PowerPreference`` and ``power-preference`` Viewer GET param.
- Excluded common protein caps `NME` and `ACE` from the ligand selection query
- Add screen-space shadow post-processing effect
- Add "Structure Molecular Surface" visual
- Add `external-volume` theme (coloring of arbitrary geometries by user-selected volume)

## [v3.25.1] - 2022-11-20

- Fix edge-case in `Structure.eachUnitPair` with single-element units
- Fix 'auto' structure-quality for coarse models

## [v3.25.0] - 2022-11-16

- Fix handling of gzipped assets (reverts #615)

## [v3.24.0] - 2022-11-13

- Make `PluginContext.initContainer` checkered canvas background optional
- Store URL of downloaded assets to detect zip/gzip based on extension (#615)
- Add optional `operator.key`; can be referenced in `IndexPairBonds`
- Add overpaint/transparency/substance theme strength to representations
- Fix viewport color for transparent background

## [v3.23.0] - 2022-10-19

- Add `PluginContext.initContainer/mount/unmount` methods; these should make it easier to reuse a plugin context with both custom and built-in UI
- Add `PluginContext.canvas3dInitialized`
- `createPluginUI` now resolves after the 3d canvas has been initialized
- Change EM Volume Streaming default from `Whole Structure` to `Auto`

## [v3.22.0] - 2022-10-17

- Replace `VolumeIsosurfaceParams.pickingGranularity` param with `Volume.PickingGranuality`

## [v3.21.0] - 2022-10-17

- Add `VolumeIsosurfaceParams.pickingGranularity` param
- Prevent component controls collapsing when option is selected

## [v3.20.0] - 2022-10-16

- [Breaking] Rename the ``model-index`` color theme to ``trajectory-index``
- Add a new ``model-index`` color theme that uniquely colors each loaded model
- Add the new ``model-index`` and ``structure-index`` color themes as an option for the carbon color in the ``element-symbol`` and ``ilustrative`` color themes
- Add ``structure-index`` color theme that uniquely colors each root structure
- Add ``nearest`` method to ``Lookup3D``
- Add mipmap-based blur for skybox backgrounds

## [v3.19.0] - 2022-10-01

- Fix "empty textures" error on empty canvas
- Optimize BinaryCIF integer packing encoder
- Fix dual depth peeling when post-processing is off or when rendering direct-volumes
- Add ``cameraClipping.minNear`` parameter
- Fix black artifacts on specular highlights with transparent background

## [v3.18.0] - 2022-09-17

- Integration of Dual depth peeling - OIT method
- Stereo camera improvements
    - Fix param updates not applied
    - Better param ranges and description
    - Add timer.mark for left/right camera

## [v3.17.0] - 2022-09-11

- [Fix] Clone ``Canvas3DParams`` when creating a ``Canvas3D`` instance to prevent shared state between multiple instances
- Add ``includeResidueTest`` option to ``alignAndSuperposeWithSIFTSMapping``
- Add ``parentDisplay`` param for interactions representation.
- [Experimental] Add support for PyMOL, VMD, and Jmol atom expressions in selection scripts
- Support for ``failIfMajorPerformanceCaveat`` webgl attribute. Add ``PluginConfig.General.AllowMajorPerformanceCaveat`` and ``allow-major-performance-caveat`` Viewer GET param.
- Fix handling of PDB TER records (#549)
- Add support for getting multiple loci from a representation (``.getAllLoci()``)
- Add ``key`` property to intra- and inter-bonds for referencing source data
- Fix click event triggered after move

## [v3.16.0] - 2022-08-25

- Support ``globalColorParams`` and ``globalSymmetryParams`` in common representation params
- Support ``label`` parameter in ``Viewer.loadStructureFromUrl``
- Fix ``ViewportHelpContent`` Mouse Controls section

## [v3.15.0] - 2022-08-23

- Fix wboit in Safari >=15 (add missing depth renderbuffer to wboit pass)
- Add 'Around Camera' option to Volume streaming
- Avoid queuing more than one update in Volume streaming

## [v3.14.0] - 2022-08-20

- Expose inter-bonds compute params in structure
- Improve performance of inter/intra-bonds compute
- Fix defaultAttribs handling in Canvas3DContext.fromCanvas
- Confal pyramids extension improvements
    - Add custom labels to Confal pyramids
    - Improve naming of some internal types in Confal pyramids extension coordinate
    - Add example mmCIF file with categories necessary to display Confal pyramids
    - Change the lookup logic of NtC steps from residues
- Add support for download of gzipped files
- Don't filter IndexPairBonds by element-based rules in MOL/SDF and MOL2 (without symmetry) models
- Fix Glycam Saccharide Names used by default
- Fix GPU surfaces rendering in Safari with WebGL2
- Add ``fov`` (Field of View) Canvas3D parameter
- Add ``sceneRadiusFactor`` Canvas3D parameter
- Add background pass (skybox, image, horizontal/radial gradient)
    - Set simple-settings presets via ``PluginConfig.Background.Styles``
    - Example presets in new backgrounds extension
    - Load skybox/image from URL or File (saved in session)
    - Opacity, saturation, lightness controls for skybox/image
    - Coverage (viewport or canvas) controls for image/gradient
- [Breaking] ``AssetManager`` needs to be passed to various graphics related classes
- Fix SSAO renderable initialization
- Reduce number of webgl state changes
    - Add ``viewport`` and ``scissor`` to state object
    - Add ``hasOpaque`` to scene object
- Handle edge cases where some renderables would not get (correctly) rendered
    - Fix text background rendering for opaque text
    - Fix helper scenes not shown when rendering directly to draw target
- Fix ``CustomElementProperty`` coloring not working

## [v3.13.0] - 2022-07-24

- Fix: only update camera state if manualReset is off (#494)
- Improve handling principal axes of points in a plane
- Add 'material' annotation support for textures
- More effort to avoid using ``flat`` qualifier in shaders: add ``dVaryingGroup``
- Enable ``immediateUpdate`` for iso level in isosurface and volume streaming controls
- Add support to download CCD from configurable URL

## [v3.12.1] - 2022-07-20

- Fix plugin behavior dispose logic to correctly unsubscribe observables.

## [v3.12.0] - 2022-07-17

- Add ``colorMarker`` option to Renderer. This disables the highlight and select marker at a shader level for faster rendering of large scenes in some cases.
- Bind shared textures only once per pass, not for each render item
- Fix missing 'material' annotation for some uniforms, causing unnecessary uniform updates
- Remove use of ``isnan`` in impostor shaders, not needed and causing slowdown
- Avoid using ``flat`` qualifier in shaders, causing slowdown
- Improve CellPack's ``adjustStyle`` option (disable ``colorMarker``, set component options, enable marking w/o ghost)
- Scan all entities when looking for ``struct_conn`` entries (fixes issue when the same ``label_asym_id`` is used in more than one entity)

## [v3.11.0] - 2022-07-04

- Add ``instanceGranularity`` option for marker, transparency, clipping, overpaint, substance data to save memory
- CellPack extension tweaks
    - Use instancing to create DNA/RNA curves to save memory
    - Enable ``instanceGranularity`` by default
    - Add ``adjustStyle`` option to LoadCellPackModel action (stylized, no multi-sample, no far clipping, chain picking)
- Structure Superposition now respects pivot's coordinate system

## [v3.10.2] - 2022-06-26

- Fix superfluous shader varying
- Improve use of gl_VertexID when possible

## [v3.10.1] - 2022-06-26

- Fix groupCount when updating TextureMesh-based visuals

## [v3.10.0] - 2022-06-24

- Add support for Glycam saccharide names
- Add ``PluginConfig.Viewport.ShowTrajectoryControls`` config option

## [v3.9.1] - 2022-06-19

- Fix missing ``super.componentWillUnmount()`` calls (@simeonborko)
- Fix missing ``uGroupCount`` update for visuals
- Fix missing aromatic bond display

## [v3.9.0] - 2022-05-30

- Improve picking by using drawbuffers (when available) to reduce number of drawcalls
- GPU timing support
    - Add ``timing-mode`` Viewer GET param
    - Add support for webgl timer queries
    - Add timer marks around GPU render & compute operations
- Volume Server CIF: Add check that a data block contains volume data before parsing
- Fix ``Scene.clear`` not clearing primitives & volumes arrays (@JonStargaryen)
- Fix rendering volumes when wboit is switched off and postprocessing is enabled

## [v3.8.2] - 2022-05-22

- Fix ``Scene.opacityAverage`` not taking xray shaded into account

## [v3.8.1] - 2022-05-14

- Fix issues with marking camera/handle helper (#433)
- Fix issues with array uniforms when running with headless-gl
- Fix Polymer Chain Instance coloring
- Improve performance of scene marker/opacity average calculation

## [v3.8.0] - 2022-04-30

- Add support for outlines around transparent objects
- Improve per-group transparency when wboit is switched off
- Improve ``ColorTheme`` typing with ``ColorType`` generic.
    - Defaults to ``ColorTypeLocation``
    - Set when using ``ColorTypeDirect`` or ``ColorTypeGrid``
- Fix case handling of ``struct_conf`` mmCIF enumeration field (#425)
- Fix ``allowTransparentBackfaces`` for per-group transparency
- Fix ``FormatRegistry.isApplicable`` returning true for unregistered formats
- Fix: handle building of ``GridLookup3D`` with zero cell size
- Fix ``ignoreLight`` for direct-volume rendering with webgl1
- Fix (non-black) outlines when using transparent background

## [v3.7.0] - 2022-04-13

- Fix ``xrayShaded`` for texture-mesh geometries
- [Breaking] Change ``allowTransparentBackfaces`` to ``transparentBackfaces`` with options ``off``, ``on``, ``opaque``. This was only added in 3.6.0, so allowing a breaking change here.
    - ``off``: don't show (default)
    - ``on``: show with transparency
    - ``opaque``: show fully opaque
- Add option to disable file drop overlay.

## [v3.6.2] - 2022-04-05

- ModelServer ligand queries: fixes for alternate locations, additional atoms & UNL ligand
- React 18 friendly ``useBehavior`` hook.

## [v3.6.1] - 2022-04-03

- Fix React18 related UI regressions.

## [v3.6.0] - 2022-04-03

- Check that model and coordinates have same element count when creating a trajectory
- Fix aromatic rings assignment: do not mix flags and planarity test
- Improve bonds assignment of coarse grained models: check for IndexPairBonds and exhaustive StructConn
- Fix unit mapping in bondedAtomicPairs MolScript query
- Improve pdb parsing: handle non unique atom and chain names (fixes #156)
- Fix volume streaming for entries with multiple contour lists
- Add ``allowTransparentBackfaces`` parameter to support double-sided rendering of transparent geometries
- Fix handling of case insensitive mmCIF enumeration fields (including entity.type)
- Fix ``disable-wboit`` Viewer GET param
- Add support for React 18.
    - Used by importing ``createPluginUI`` from ``mol-plugin-ui/react18``;
    - In Mol* 4.0, React 18 will become the default option.

## [v3.5.0] - 2022-03-25

- Fix issues with bounding-sphere & color-smoothing (mostly for small geometries)
- Support BCIF => CIF conversion in ``cif2bcif`` CLI tool

## [v3.4.0] - 2022-03-13

- Fix handling of mmcif with empty ``label_*`` fields
- Improve saccharide detection (compare against list from CCD)
- Fix legend label of hydrophobicity color theme
- Add ``LoadTrajectory`` action
- Add ``CustomImportControls`` to left panel
- Add Zenodo import extension (load structures, trajectories, volumes, and zip files)
- Fix loading of some compressed files within sessions
- Fix wrong element assignment for atoms with Charmm ion names
- Fix handling of empty symmetry cell data
- Add support for ``trr`` and ``nctraj`` coordinates files
- Add support for ``prmtop`` and ``top`` topology files

## [v3.3.1] - 2022-02-27

- Fix issue with unit boundary reuse (do at visual level instead)
- Add option to ignore ions for inter-unit bond computation

## [v3.3.0] - 2022-02-27

- Fix parsing contour-level from emdb v3 header files
- Fix invalid CSS (#376)
- Fix "texture not renderable" & "texture not bound" warnings (#319)
- Fix visual for bonds between two aromatic rings
- Fix visual for delocalized bonds (parsed from mmcif and mol2)
- Fix ring computation algorithm
- Add ``UnitResonance`` property with info about delocalized triplets
- Resolve marking in main renderer loop to improve overall performance
- Use ``throttleTime`` instead of ``debounceTime`` in sequence viewer for better responsiveness
- Change line geometry default ``scaleFactor`` to 2 (3 is too big after fixing line rendering)
- Trajectory animation performance improvements
    - Reuse ``Model.CoarseGrained`` for coordinate trajectories
    - Avoid calculating ``InterUnitBonds`` when ``Structure.parent`` ones are empty
    - Reuse unit boundary if sphere has not changed too much
    - Don't show 'inter-bond' and 'element-cross' visuals in line representations of polymerAndLigand preset
- Fix additional mononucleotides detected as polymer components
- Fix and improve ``canRemap`` handling in ``IntraUnitBonds``
- Reuse occlusion for secondary passes during multi-sampling
- Check if marking passes are needed before doing them
- Add ``resolutionScale`` parameter to allow trading quality of occlusion for performance

## [v3.2.0] - 2022-02-17

- Rename "best database mapping" to "SIFTS Mapping"
- Add schema and export support for ``atom_site.pdbx_sifts_xref_*`` fields
- Add schema export support for ``atom_site.pdbx_label_index`` field
- Add `traceOnly` parameter to chain/UniProt-based structure alignment
- Store ``IndexPairBonds`` as a dynamic property.

## [v3.1.0] - 2022-02-06

- Fix ``xrayShaded`` & ``ignoreLight`` params not working at the same time
- Add ``ignoreLight`` to component params
- Tweaks for cleaner default representation style
    - Cartoon: use ``nucleotide-ring`` instead of ``nucleotide-block``
    - Focus: use ``xrayShaded`` instead of opacity; adjust target size; don't show non-covalent interactions twice
- Fix representation preset side effects (changing post-processing parameters, see #363)
- Add Quick Styles panel (default, illustrative, stylized)
- Fix exported structure missing secondary-structure categories (#364)
- Fix volume streaming error message: distinguish between missing data and server error (#364)

## [v3.0.2] - 2022-01-30

- Fix color smoothing of elongated structures (by fixing ``Sphere.expand`` for spheres with highly directional extrema)
- Fix entity label not displayed when multiple instances of the same entity are highlighted
- Fix empty elements created in ``StructureElement.Loci.extendToAllInstances``
- Measurement options tweaks (allow larger ``textSize``; make ``customText`` essential)
- Fix visual visibility sync edge case when changing state snapshots

## [v3.0.1] - 2022-01-27

- Fix marking pass not working with ``transparentBackground``
- Fix pdbe xray maps url not https
- Fix entity-id color theme broken for non-IHM models
- Improve/fix marking of ``InteractionsInterUnitVisual`` (mark when all contact-feature members are given)
- Add missing "entity-id" and "enity-source" options for carbon coloring to "element-symbol" color theme
- Fix VolumeServer/query CLI
- Support automatic iso-value adjustment for VolumeServer data in ``Viewer.loadVolumeFromUrl``
- Emit drag event whenever started within viewport (not only for non-empty loci)

## [v3.0.0] - 2022-01-23

- Assembly handling tweaks:
    - Do not include suffix for "identity assembly operators"
    - Do not include assembly-related categories to export if the structure was composed from an assembly
    - Special case for ``structAsymMap`` if Mol* asym id operator mapping is present
- Support for opening ZIP files with multiple entries
- Add Model Export extension
- Bugfix: Automatically treat empty string as "non-present" value in BinaryCIF writer.
- Fix coarse model support in entity-id color theme
- Fix marking of carbohydrate visuals (whole chain could get marked instead of single residue)
- Add custom colors to "element-symbol", "molecule-type", "residue-name", and "secondary-structure" themes
- Support/bugfixes for ``atom_site.pdbx_sifts_xref`` categories
- Improve/fix marking of ``InteractionsIntraUnitVisual`` (mark when all contact-feature members are given)

## [v3.0.0-dev.10] - 2022-01-17

- Fix ``getOperatorsForIndex``
- Pass animation info (current frame & count) to state animations
    - Fix camera stutter for "camera spin" animation
- Add formal charge parsing support for MOL/SDF files (thanks @ptourlas)
- [Breaking] Cleaner looking ``MembraneOrientationVisuals`` defaults
- [Breaking] Add rock animation to trackball controls
    - Add ``animate`` to ``TrackballControlsParams``, remove ``spin`` and ``spinSpeed``
    - Add ``animate`` to ``SimpleSettingsParams``, remove ``spin``
- Add "camera rock" state animation
- Add support for custom colors to "molecule-type" theme
- [Breaking] Add style parameter to "illustrative" color theme
    - Defaults to "entity-id" style instead of "chain-id"
- Add "illustrative" representation preset

## [v3.0.0-dev.9] - 2022-01-09

- Add PDBj as a ``pdb-provider`` option
- Move Viewer APP to a separate file to allow use without importing light theme & index.html
- Add symmetry support for mol2 files (only spacegroup setting 1)
- Fix mol2 files element symbol assignment
- Improve bond assignment from ``IndexPairBonds``
    - Add ``key`` field for mapping to source data
    - Fix assignment of bonds with unphysical length
- Fix label/stats of single atom selection in multi-chain units

## [v3.0.0-dev.8] - 2021-12-31

- Add ``PluginFeatureDetection`` and disable WBOIT in Safari 15.
- Add ``disable-wboit`` Viewer GET param
- Add ``prefer-webgl1`` Viewer GET param
- [Breaking] Refactor direct-volume rendering
    - Remove isosurface render-mode (use GPU MC instead)
    - Move coloring into theme (like for other geometries/renderables)
        - Add ``direct`` color type
        - Remove color from transfer-function (now only alpha)
        - Add direct-volume color theme support
        - Add volume-value color theme
- [Breaking] Use size theme in molecular/gaussian surface & label representations
    - This is breaking because it was hardcoded to ``physical`` internally but the repr size theme default was ``uniform`` (now ``physical``)

## [v3.0.0-dev.7] - 2021-12-20

- Reduce number of created programs/shaders
    - Support specifying variants when creating graphics render-items
    - Change double-side shader param from define to uniform
    - Remove dMarkerType shader define (use uMarker as needed)
    - Support to ignore defines depending on the shader variant
    - Combine pickObject/pickInstance/pickGroup shader variants into one
    - Combine markingDepth/markingMask shader variants into one
    - Correctly set shader define flags for overpaint, transparency, substance, clipping
- [Breaking] Add per-object clip rendering properties (variant/objects)
    - ``SimpleSettingsParams.clipping.variant/objects`` and ``RendererParams.clip`` were removed

## [v3.0.0-dev.6] - 2021-12-19

- Enable temporal multi-sampling by default
    - Fix flickering during marking with camera at rest
- Enable ``aromaticBonds`` in structure representations by default
- Add ``PluginConfig.Structure.DefaultRepresentationPreset``
- Add ModelArchive support
    - schema extensions (e.g., AlphaFold uses it for the pLDDT score)
    - ModelArchive option in DownloadStructure action
    - ``model-archive`` GET parameter for Viewer app
    - ``Viewer.loadModelArchive`` method
- Improve support for loading AlphaFold structures
    - Automatic coloring by pLDDT
    - AlphaFold DB option in DownloadStructure action
    - ``afdb`` GET parameter for Viewer app
    - ``Viewer.loadAlphaFoldDb`` method
- Add QualityAssessment extension (using data from ma_qa_metric_local mmcif category)
    - pLDDT & qmean score: coloring, repr presets, molql symbol, loci labels (including avg for mutli-residue selections)
    - pLDDT: selection query
- Warn about erroneous symmetry operator matrix (instead of throwing an error)
- Added ``createPluginUI`` to ``mol-plugin-ui``
    - Support ``onBeforeUIRender`` to make sure initial UI works with custom presets and similar features.
- [Breaking] Removed ``createPlugin`` and ``createPluginAsync`` from ``mol-plugin-ui``
    - Please use ``createPluginUI`` instead
- Improve aromatic bonds handling
    - Don't detect aromatic bonds for rings < 5 atoms based on planarity
    - Prefer atoms in aromatic rings as bond reference positions

## [v3.0.0-dev.5] - 2021-12-16

- Fix initial camera reset not triggering for some entries.

## [v3.0.0-dev.4] - 2021-12-14

- Add ``bumpiness`` (per-object and per-group), ``bumpFrequency`` & ``bumpAmplitude`` (per-object) render parameters (#299)
- Change ``label`` representation defaults: Use text border instead of rectangle background
- Add outline color option to renderer
- Fix false positives in Model.isFromPdbArchive
- Add drag and drop support for loading any file, including multiple at once
    - If there are session files (.molx or .molj) among the dropped files, only the first session will be loaded
- Add drag and drop overlay
- Safari 15.1 - 15.3 WebGL 2 support workaround
- [Breaking] Move ``react`` and ``react-dom`` to ``peerDependencies``. This might break some builds.

## [v3.0.0-dev.3] - 2021-12-4

- Fix OBJ and USDZ export

## [v3.0.0-dev.2] - 2021-12-1

- Do not include tests and source maps in NPM package

## [v3.0.0-dev.0] - 2021-11-28

- Add multiple lights support (with color, intensity, and direction parameters)
- [Breaking] Add per-object material rendering properties
    - ``SimpleSettingsParams.lighting.renderStyle`` and ``RendererParams.style`` were removed
- Add substance theme with per-group material rendering properties
- ``StructureComponentManager.Options`` state saving support
- ``ParamDefinition.Group.presets`` support

## [v2.4.1] - 2021-11-28

- Fix: allow atoms in aromatic rings to do hydrogen bonds

## [v2.4.0] - 2021-11-25

- Fix secondary-structure property handling
    - StructureElement.Property was incorrectly resolving type & key
    - StructureSelectionQuery helpers 'helix' & 'beta' were not ensuring property availability
- Re-enable VAO with better workaround (bind null elements buffer before deleting)
- Add ``Representation.geometryVersion`` (increments whenever the geometry of any of its visuals changes)
- Add support for grid-based smoothing of Overpaint and Transparency visual state for surfaces

## [v2.3.9] - 2021-11-20

- Workaround: switch off VAO support for now

## [v2.3.8] - 2021-11-20

- Fix double canvas context creation (in plugin context)
- Fix unused vertex attribute handling (track which are used, disable the rest)
- Workaround for VAO issue in Chrome 96 (can cause WebGL to crash on geometry updates)

## [v2.3.7] - 2021-11-15

- Added ``ViewerOptions.collapseRightPanel``
- Added ``Viewer.loadTrajectory`` to support loading "composed" trajectories (e.g. from gro + xtc)
- Fix: handle parent in Structure.remapModel
- Add ``rounded`` and ``square`` helix profile options to Cartoon representation (in addition to the default ``elliptical``)

## [v2.3.6] - 2021-11-8

- Add additional measurement controls: orientation (box, axes, ellipsoid) & plane (best fit)
- Improve aromatic bond visuals (add ``aromaticScale``, ``aromaticSpacing``, ``aromaticDashCount`` params)
- [Breaking] Change ``adjustCylinderLength`` default to ``false`` (set to true for focus representation)
- Fix marker highlight color overriding select color
- CellPack extension update
    - add binary model support
    - add compartment (including membrane) geometry support
    - add latest mycoplasma model example
- Prefer WebGL1 in Safari 15.1.

## [v2.3.5] - 2021-10-19

- Fix sequence viewer for PDB files with COMPND record and multichain entities.
- Fix index pair bonds order assignment

## [v2.3.4] - 2021-10-12

- Fix pickScale not taken into account in line/point shader
- Add pixel-scale, pick-scale & pick-padding GET params to Viewer app
- Fix selecting bonds not adding their atoms in selection manager
- Add ``preferAtoms`` option to SelectLoci/HighlightLoci behaviors
- Make the implicit atoms of bond visuals pickable
    - Add ``preferAtomPixelPadding`` to Canvas3dInteractionHelper
- Add points & crosses visuals to Line representation
- Add ``pickPadding`` config option (look around in case target pixel is empty)
- Add ``multipleBonds`` param to bond visuals with options: off, symmetric, offset
- Fix ``argparse`` config in servers.

## [v2.3.3] - 2021-10-01

- Fix direct volume shader

## [v2.3.2] - 2021-10-01

- Prefer WebGL1 on iOS devices until WebGL2 support has stabilized.

## [v2.3.1] - 2021-09-28

- Add Charmm saccharide names
- Treat missing occupancy column as occupancy of 1
- Fix line shader not accounting for aspect ratio
- [Breaking] Fix point repr & shader
    - Was unusable with ``wboit``
    - Replaced ``pointFilledCircle`` & ``pointEdgeBleach`` params by ``pointStyle`` (square, circle, fuzzy)
    - Set ``pointSizeAttenuation`` to false by default
    - Set ``sizeTheme`` to ``uniform`` by default
- Add ``markerPriority`` option to Renderer (useful in combination with edges of marking pass)
- Add support support for ``chem_comp_bond`` and ``struct_conn`` categories (fixes ModelServer behavior where these categories should have been present)
- Model and VolumeServer: fix argparse config

## [v2.3.0] - 2021-09-06

- Take include/exclude flags into account when displaying aromatic bonds
- Improve marking performance
    - Avoid unnecessary draw calls/ui updates when marking
    - Check if loci is superset of visual
    - Check if loci overlaps with unit visual
    - Ensure ``Interval`` is used for ranges instead of ``SortedArray``
    - Add uniform marker type
    - Special case for reversing previous mark
- Add optional marking pass
    - Outlines visible and hidden parts of highlighted/selected groups
    - Add highlightStrength/selectStrength renderer params

## [v2.2.3] - 2021-08-25

- Add ``invertCantorPairing`` helper function
- Add ``Mesh`` processing helper ``.smoothEdges``
- Smooth border of molecular-surface with ``includeParent`` enabled
- Hide ``includeParent`` option from gaussian-surface visuals (not particularly useful)
- Improved ``StructureElement.Loci.size`` performance (for marking large cellpack models)
- Fix new ``TransformData`` issues (camera/bounding helper not showing up)
- Improve marking performance (avoid superfluous calls to ``StructureElement.Loci.isWholeStructure``)

## [v2.2.2] - 2021-08-11

- Fix ``TransformData`` issues [#133](https://github.com/molstar/molstar/issues/133)
- Fix ``mol-script`` query compiler const expression recognition.

## [v2.2.1] - 2021-08-02

- Add surrounding atoms (5 Angstrom) structure selection query
- [Breaking] Add maxDistance prop to ``IndexPairBonds``
- Fix coordinateSystem not handled in ``Structure.asParent``
- Add ``dynamicBonds`` to ``Structure`` props (force re-calc on model change)
    - Expose as optional param in root structure transform helper
- Add overpaint support to geometry exporters
- ``InputObserver`` improvements
  - normalize wheel speed across browsers/platforms
  - support Safari gestures (used by ``TrackballControls``)
  - ``PinchInput.fractionDelta`` and use it in ``TrackballControls``

## [v2.2.0] - 2021-07-31

- Add ``tubularHelices`` parameter to Cartoon representation
- Add ``SdfFormat`` and update SDF parser to be able to parse data headers according to spec (hopefully :)) #230
- Fix mononucleotides detected as polymer components (#229)
- Set default outline scale back to 1
- Improved DCD reader cell angle handling (interpret near 0 angles as 90 deg)
- Handle more residue/atom names commonly used in force-fields
- Add USDZ support to ``geo-export`` extension.
- Fix ``includeParent`` support for multi-instance bond visuals.
- Add ``operator`` Loci granularity, selecting everything with the same operator name.
- Prefer ``_label_seq_id`` fields in secondary structure assignment.
- Support new EMDB API (https://www.ebi.ac.uk/emdb/api/entry/map/[EMBD-ID]) for EM volume contour levels.
- ``Canvas3D`` tweaks:
    - Update ``forceDraw`` logic.
    - Ensure the scene is re-rendered when viewport size changes.
    - Support ``noDraw`` mode in ``PluginAnimationLoop``.

## [v2.1.0] - 2021-07-05

- Add parameter for to display aromatic bonds as dashes next to solid cylinder/line.
- Add backbone representation
- Fix outline in orthographic mode and set default scale to 2.

## [v2.0.7] - 2021-06-23

- Add ability to specify ``volumeIndex`` in ``Viewer.loadVolumeFromUrl`` to better support Volume Server inputs.
- Support in-place reordering for trajectory ``Frame.x/y/z`` arrays for better memory efficiency.
- Fixed text CIF encoder edge cases (most notably single whitespace not being escaped).

## [v2.0.6] - 2021-06-01

- Add glTF (GLB) and STL support to ``geo-export`` extension.
- Protein crosslink improvements
    - Change O-S bond distance to allow for NOS bridges (doi:10.1038/s41586-021-03513-3)
    - Added NOS-bridges query & improved disulfide-bridges query
- Fix #178: ``IndexPairBonds`` for non-single residue structures (bug due to atom reordering).
- Add volumetric color smoothing for MolecularSurface and GaussianSurface representations (#173)
- Fix nested 3d grid lookup that caused results being overwritten in non-covalent interactions computation.
- Basic implementation of ``BestDatabaseSequenceMapping`` (parse from CIF, color theme, superposition).
- Add atom id ranges support to Selection UI.

## [v2.0.5] - 2021-04-26

- Ability to pass ``Canvas3DContext`` to ``PluginContext.fromCanvas``.
- Relative frame support for ``Canvas3D`` viewport.
- Fix bug in screenshot copy UI.
- Add ability to select residues from a list of identifiers to the Selection UI.
- Fix SSAO bugs when used with ``Canvas3D`` viewport.
- Support for  full pausing (no draw) rendering: ``Canvas3D.pause(true)``.
- Add ``MeshBuilder.addMesh``.
- Add ``Torus`` primitive.
- Lazy volume loading support.
- [Breaking] ``Viewer.loadVolumeFromUrl`` signature change.
    - ``loadVolumeFromUrl(url, format, isBinary, isovalues, entryId)`` => ``loadVolumeFromUrl({ url, format, isBinary }, isovalues, { entryId, isLazy })``
- Add ``TextureMesh`` support to ``geo-export`` extension.

## [v2.0.4] - 2021-04-20

- [WIP] Mesh export extension
- ``Structure.eachAtomicHierarchyElement`` (#161)
- Fixed reading multi-line values in SDF format
- Fixed Measurements UI labels (#166)

## [v2.0.3] - 2021-04-09

- Add support for ``ColorTheme.palette`` designed for providing gradient-like coloring.
- [Breaking] The ``zip`` function is now asynchronous and expects a ``RuntimeContext``. Also added ``Zip()`` returning a ``Task``.
- [Breaking] Add ``CubeGridFormat`` in ``alpha-orbitals`` extension.

## [v2.0.2] - 2021-03-29

- Add ``Canvas3D.getRenderObjects``.
- [WIP] Animate state interpolating, including model trajectories
- Recognise MSE, SEP, TPO, PTR and PCA as non-standard amino-acids.
- Fix VolumeFromDensityServerCif transform label

## [v2.0.1] - 2021-03-23

- Exclude tsconfig.commonjs.tsbuildinfo from npm bundle

## [v2.0.0] - 2021-03-23

Too many changes to list as this is the start of the changelog... Notably, default exports are now forbidden.<|MERGE_RESOLUTION|>--- conflicted
+++ resolved
@@ -102,9 +102,7 @@
 - Fix transform params not being normalized when used together with param hash version
 - Replace `immer` with `mutative`
 - Fix renderer transparency check
-<<<<<<< HEAD
 - Add outlines improvements
-=======
 - VolumeServer & "VolumeCIF": default to P 1 spacegroup
 - Fix `ColorScale` for continuous case without offsets (broke in v4.13.0)
 - Experimental: support for custom color themes in Sequence Panel
@@ -117,7 +115,6 @@
     - Add `PointerHelper` for rendering XR input devices
     - Add XR button to Viewer and Mesoscale Explorer
     - Add XR button to render-structure in tests/browser
->>>>>>> 674a56e2
 
 ## [v4.18.0] - 2025-06-08
 - MolViewSpec extension:
