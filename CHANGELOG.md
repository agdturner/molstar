# Change Log
All notable changes to this project will be documented in this file, following the suggestions of [Keep a CHANGELOG](http://keepachangelog.com/). This project adheres to [Semantic Versioning](http://semver.org/) for its most widely used - and defacto - public interfaces.

Note that since we don't clearly distinguish between a public and private interfaces there will be changes in non-major versions that are potentially breaking. If we make breaking changes to less used interfaces we will highlight it in here.

## [Unreleased]

- VolumeTransform to translate/rotate a volume like in a structure superposition
- Fix BinaryCIF encoder edge cases caused by re-encoding an existing BinaryCIF file
- Fix edge-case where width/height in InputObserver are not correct
<<<<<<< HEAD
- Fix transparency rendering fallback (#1058)
=======
- Fix text rendering in headless mode
- Fix SSAO broken when `OES_texture_float_linear` is unavailable
>>>>>>> 1675e18f

## [v4.0.1] - 2023-02-19

- Fix BinaryCIF decoder edge cases. Fixes mmCIF model export from data provided by ModelServer.
- MolViewSpec extension: support for MVSX file format
- Revert "require WEBGL_depth_texture extension" & "remove renderbuffer use"

## [v4.0.0] - 2023-02-04

- Add Mesoscale Explorer app for investigating large systems
- [Breaking] Remove `cellpack` extension (superseded by Mesoscale Explorer app)
- [Breaking] Set minimal node.js version to 18
- [Breaking] Generalize rcsb/assembly-symmetry/ extension
    - Move to assembly-symmetry/
    - Remove RCSB specific dependencies and prefixes
- [Breaking] Require `WEBGL_depth_texture` webgl extension
    - Remove `renderbuffer` use
- [Breaking] Change build target to ES2018
    - Custom builds only require ES6 for dependencies like immer.js
- [Breaking] Changed `createPluginUI`
    - The function now takes a single `options` argument
    - The caller must specify a `render` method that mounts the Mol* react component to DOM
        - A default `renderReact18` method is provided, but needs to be imported separately
        - To support React 16 and 17, `ReactDOM.render` can be passed
- Improve `SetUtils` performance using ES6 features
- [Breaking] Reduce memory usage of `SymmetryOperator.ArrayMapping`
    - Requires calling methods from instance
- [Breaking] Fix `mol-model/structure/model/properties/seconday-structure.ts` file name (#938)
- [Breaking] Add `Canvas3DContext` runtime props
    - Props: pixelScale, pickScale, transparency (blended, wboit, dpoit)
    - Replaces instantiation-time attribs
- [Breaking] Change default compile target to ES2018
- [Breaking] Add culling & LOD support
    - Cull per-object and per-instance
    - Cull based on frustum and camera distance
    - LOD visibility based on camera distance
    - Special LOD mode for spheres with automatic levels
    - Occlusion culling (only WebGL2)
        - Hi-Z pass
        - Cull based on previous frame's Hi-Z buffer
- Add stochastic/dithered transparency to fade overlapping LODs in and out
- Add "Automatic Detail" preset that shows surface/cartoon/ball & stick based on camera distance

## [v3.45.0] - 2023-02-03

- Add color interpolation to impostor cylinders
- MolViewSpec components are applicable only when the model has been loaded from MolViewSpec
- Add `snapshotKey` and `tooltip` params to loci `LabelRepresentation`
- Update `FocusLoci` behavior to support `snapshotKey` param
  - Clicking a visual with `snapshotKey` will trigger that snapshot
- Render multiline loci label tooltips as Markdown
- `ParamDefinition.Text` updates:
  - Support `multiline` inputs
  - Support `placeholder` parameter
  - Support `disableInteractiveUpdates` to only trigger updates once the control loses focus
- Move dependencies related to the headless context from optional deps to optional peer deps

## [v3.44.0] - 2023-01-06

- Add new `cartoon` visuals to support atomic nucleotide base with sugar
- Add `thicknessFactor` to `cartoon` representation for scaling nucleotide block/ring/atomic-fill visuals
- Use bonds from `_struct_conn` in mmCIF files that use `label_seq_id`
- Fix measurement label `offsetZ` default: not needed when `scaleByRadius` is enbaled
- Support for label rendering in HeadlessPluginContext
- MolViewSpec extension
  - Support all X11 colors
  - Support relative URIs
  - CLI tools: mvs-validate, mvs-render, mvs-print-schema
  - Labels applied in one node
- ModelServer SDF/MOL2 ligand export: fix atom indices when additional atoms are present
- Avoid showing (and calculating) inter-unit bonds for huge structures
- Fixed `DragOverlay` on WebKit/Safari browsers

## [v3.43.1] - 2023-12-04

- Fix `react-markdown` dependency

## [v3.43.0] - 2023-12-02

- Fix `State.tryGetCellData` (return type & data check)
- Don't change camera.target unless flyMode or pointerLock are enabled
- Handle empty CIF files
- Snapshot improvements:
    - Add `key` property
    - Ability to existing snapshot name, key, and description
    - Support markdown in descriptions (ignores all HTML tags)
    - Ability to link to snapshots by key from descriptions
    - Separate UI control showing description of the current snapshot
- Do not activate drag overlay for non-file content
- Add `structure-element-sphere` visual to `spacefill` representation
- Fix missing `await` in `HeadlessPluginContext.saveStateSnapshot`
- Added support for providing custom sequence viewers to the plugin spec
- MolViewSpec extension (MVS)
- Add URL parameters `mvs-url`, `mvs-data`, `mvs-format`
- Add drag&drop for `.mvsj` files
- Fix `bumpiness` scaling with `ignoreLight` enabled
- Add `transforms` & `label` params to `ShapeFromPly`
- Optimize `LociSelectManager.selectOnly` to avoid superfluous loci set operations
- Dispose of viewer on `unload` event to aid GC

## [v3.42.0] - 2023-11-05

- Fix handling of PDB files with insertion codes (#945)
- Fix de-/saturate of colors with no hue
- Improve `distinctColors` function
    - Add `sort` and `sampleCountFactor` parameters
    - Fix clustering issues
- Add `clipPrimitive` option to spheres geometry, clipping whole spheres instead of cutting them
- Add `DragAndDropManager`
- Add `options` support for default bond labels

## [v3.41.0] - 2023-10-15

- Add `PluginContext.initialized` promise & support for it in the `Plugin` UI component.
- Fix undesired interaction between settings panel and the panel on the right.
- Add ability to customize server parameters for `RCSBAssemblySymmetry`.

## [v3.40.1] - 2023-09-30

- Do not call `updateFocusRepr` if default `StructureFocusRepresentation` isn't present.
- Treat "tap" as a click in `InputObserver`
- ModelServer ligand queries: fix atom count reported by SDF/MOL/MOL2 export
- CCD extension: Make visuals for aromatic bonds configurable
- Add optional `file?: CifFile` to `MmcifFormat.data`
- Add support for webgl extensions
    - `WEBGL_clip_cull_distance`
    - `EXT_conservative_depth`
    - `WEBGL_stencil_texturing`
    - `EXT_clip_control`
- Add `MultiSampleParams.reduceFlicker` (to be able to switch it off)
- Add `alphaThickness` parameter to adjust alpha of spheres for radius
- Ability to hide "right" panel from simplified viewport controls
- Add `blockIndex` parameter to TrajectoryFromMmCif
- Fix bounding sphere calculation for "element-like" visuals
- Fix RCSB PDB validation report URL
- Add sharpening postprocessing option
- Take pixel-ratio into account for outline scale
- Gracefully handle missing HTMLImageElement
- Fix pixel-ratio changes not applied to all render passes

## [v3.39.0] - 2023-09-02

- Add some elements support for `guessElementSymbolString` function
- Faster bounding rectangle calculation for imposter spheres
- Allow toggling of hydrogens as part of `LabelTextVisual`

## [v3.38.3] - 2023-07-29

- Fix imposter spheres not updating, e.g. in trajectories (broke in v3.38.0)

## [v3.38.2] - 2023-07-24

- Don't rely solely on `chem_comp_atom` when detecting CCD files (#877)
- Actually support non-physical keys in `Bindings.Trigger.code`

## [v3.38.1] - 2023-07-22

- Fix pixel-scale not updated in SSAO pass

## [v3.38.0] - 2023-07-18

- Fix display issue with SIFTS mapping
- Support non-physical keys in `Bindings.Trigger.code`
- Update `getStateSnapshot` to only overwrite current snapshot if it was created automatically
- Fix distinct palette's `getSamples` infinite loop
- Add 'NH2', 'FOR', 'FMT' to `CommonProteinCaps`
- Add `opened` event to `PluginStateSnapshotManager`
- Properly switch-off fog
- Add `approximate` option for spheres rendering
- Reduce `Spheres` memory usage
    - Derive mapping from VertexID
    - Pull position and group from texture
- Add `Euler` math primitive
- Add stride option to element sphere & point visuals
- Add `disabledExtensions` field to default viewer's options
- Add `LRUCache.remove`
- Add 'Chain Instance' and 'Uniform' options for 'Carbon Color' param (in Color Theme: Element Symbol)

## [v3.37.1] - 2023-06-20

- Fix issues with wboit/dpoit in large scenes
- Fix lines, text, points rendering (broken in v3.37.0)

## [v3.37.0] - 2023-06-17

- Add `inverted` option to `xrayShaded` parameter
- Model-export extension: Add ability to set a file name for structures
- Add `contextHash` to `SizeTheme`
- Add mipmap-based blur for image backgrounds

## [v3.36.1] - 2023-06-11

- Allow parsing of CCD ligand files
- Add dedicated wwPDB CCD extension to align and visualize ideal & model CCD coordinates
- Make operators in `IndexPairBonds` a directed property
- Remove erroneous bounding-box overlap test in `Structure.eachUnitPair`
- Fix `EdgeBuilder.addNextEdge` for loop edges
- Optimize inter unit bond compute
- Ensure consistent state for volume representation (#210)
- Improve SSAO for thin geometry (e.g. lines)
- Add snapshot support for structure selections
- Add `nucleicProfile` parameter to cartoon representation
- Add `cartoon` theme with separate colorings for for mainchain and sidechain visuals

## [v3.35.0] - 2023-05-14

- Enable odd dash count (1,3,5)
- Add principal axes spec and fix edge cases
- Add a uniform color theme for NtC tube that still paints residue and segment dividers in a different color
- Mesh exporter improvements
    - Support points & lines in glTF export
    - Set alphaMode and doubleSided in glTF export
    - Fix flipped cylinder caps
- Fix bond assignments `struct_conn` records referencing waters
- Add StructConn extension providing functions for inspecting struct_conns
- Fix `PluginState.setSnapshot` triggering unnecessary state updates
- Fix an edge case in the `mol-state`'s `State` when trying to apply a transform to an existing Null object
- Add `SbNcbrPartialCharges` extension for coloring and labeling atoms and residues by partial atomic charges
  - uses custom mmcif categories `_sb_ncbr_partial_atomic_charges_meta` and `_sb_ncbr_partial_atomic_charges` (more info in [README.md](./src/extensions/sb-ncbr/README.md))
- Parse HEADER record when reading PDB file
- Support `ignoreHydrogens` in interactions representation
- Add hydroxyproline (HYP) commonly present in collagen molecules to the list of amino acids
- Fix assemblies for Archive PDB files (do not generate unique `label_asym_id` if `REMARK 350` is present)
- Add additional functions to `core.math` in `mol-script`
    - `cantorPairing`, `sortedCantorPairing`, `invertCantorPairing`,
    - `trunc`, `sign`

## [v3.34.0] - 2023-04-16

- Avoid `renderMarkingDepth` for fully transparent renderables
- Remove `camera.far` doubling workaround
- Add `ModifiersKeys.areNone` helper function
- Do not render NtC tube segments unless all required atoms are present in the structure
- Fix rendering issues caused by VAO reuse
- Add "Zoom All", "Orient Axes", "Reset Axes" buttons to the "Reset Camera" button
- Improve trackball move-state handling when key bindings use modifiers
- Fix rendering with very small viewport and SSAO enabled
- Fix `.getAllLoci` for structure representations with `structure.child`
- Fix `readAllLinesAsync` refering to dom length property
- Make mol-util/file-info node compatible
- Add `eachLocation` to representation/visual interface

## [v3.33.0] - 2023-04-02

- Handle resizes of viewer element even when window remains the same size
- Throttle canvas resize events
- Selection toggle buttons hidden if selection mode is off
- Camera focus loci bindings allow reset on click-away to be overridden
- Input/controls improvements
    - Move or fly around the scene using keys
    - Pointer lock to look around scene
    - Toggle spin/rock animation using keys
- Apply bumpiness as lightness variation with `ignoreLight`
- Remove `JSX` reference from `loci-labels.ts`
- Fix overpaint/transparency/substance smoothing not updated when geometry changes
- Fix camera project/unproject when using offset viewport
- Add support for loading all blocks from a mmcif file as a trajectory
- Add `Frustum3D` and `Plane3D` math primitives
- Include `occupancy` and `B_iso_or_equiv` when creating `Conformation` from `Model`
- Remove LazyImports (introduced in v3.31.1)

## [v3.32.0] - 2023-03-20

- Avoid rendering of fully transparent renderables
- Add occlusion color parameter
- Fix issue with outlines and orthographic camera
- Reduce over-blurring occlusion at larger view distances
- Fix occlusion artefact with non-canvas viewport and pixel-ratio > 1
- Update nodejs-shims conditionals to handle polyfilled document object in NodeJS environment.
- Ensure marking edges are at least one pixel wide
- Add exposure parameter to renderer
- Only trigger marking when mouse is directly over canvas
- Fix blurry occlusion in screenshots
- [Breaking] Add `setFSModule` to `mol-util/data-source` instead of trying to trick WebPack

## [v3.31.4] - 2023-02-24

- Allow link cylinder/line `dashCount` set to '0'
- Stop animation loop when disposing `PluginContext` (thanks @gfrn for identifying the issue)

## [v3.31.3] - 2023-02-22

- Fix impostor bond visuals not correctly updating on `sizeFactor` changes
- Fix degenerate case in PCA
- Fix near clipping avoidance in impostor shaders
- Update `fs` import in `data-source.ts`

## [v3.31.2] - 2023-02-12

- Fix exit code of volume pack executable (pack.ts). Now exits with non-0 status when an error happens
- Remove pca transform from components ui focus (too distracting)
- Fix artefacts with opaque outlines behind transparent objects
- Fix polymer trace visual not updating
- Fix use of `WEBGL_provoking_vertex`

## [v3.31.1] - 2023-02-05

- Improve Component camera focus based on the PCA of the structure and the following rules:
    - The first residue should be in first quadrant if there is only one chain
    - The average position of the residues of the first chain should be in the first quadrant if there is more than one chain
- Add `HeadlessPluginContext` and `HeadlessScreenshotHelper` to be used in Node.js
- Add example `image-renderer`
- Fix wrong offset when rendering text with orthographic projection
- Update camera/handle helper when `devicePixelRatio` changes
- Add various options to customize the axes camera-helper
- Fix issue with texture-mesh color smoothing when changing themes
- Add fast boundary helper and corresponding unit trait
- Add Observable for Canvas3D commits

## [v3.30.0] - 2023-01-29

- Improve `Dnatco` extension
    - Factor out common code in `Dnatco` extension
    - Add `NtC tube` visual. Applicable for structures with NtC annotation
    - [Breaking] Rename `DnatcoConfalPyramids` to `DnatcoNtCs`
- Improve boundary calculation performance
- Add option to create & include images in state snapshots
- Fix SSAO artefacts with high bias values
- Fix SSAO resolution scale parameter handling
- Improve outlines, visually more stable at different view distances

## [v3.29.0] - 2023-01-15

- `meshes` extension: Fixed a bug in mesh visualization (show backfaces when opacity < 1)
- Add color quick select control to Volume controls
- Fix `dropFiles` bug
- Fix some cyclic imports and reduce the use of const enums. This should make it easier to use the library with the `isolatedModules: true` TS config.
- Fix `dropFiles` bug (#679)
- Add `input type='color'` picker to `CombinedColorControl`
- Set `ParameterMappingControl` disabled when state is updating
- Performance tweaks
    - Update clip `defines` only when changed
    - Check for identity in structure/unit areEqual methods
    - Avoid cloning of structure representation parameters
    - Make SymmetryOperator.createMapping monomorphic
    - Improve bonding-sphere calculation
    - Defer Scene properties calculation (markerAverage, opacityAverage, hasOpaque)
    - Improve checks in in UnitsRepresentation setVisualState
- Add StructureElement.Loci.forEachLocation
- Add RepresentationRegistry.clear and ThemeRegistry.clear
- Add generic Loci support for overpaint, substance, clipping themes
- Add `.getCenter` and `.center` to `Camera`
- Add support to dim unmarked groups
- Add support for marker edge strength

## [v3.28.0] - 2022-12-20

- Show histogram in direct volume control point settings
- Add `solidInterior` parameter to sphere/cylinder impostors
- [Breaking] Tweak `ignoreHydrogens` non-polar handling (introduced in 3.27.0)
- Add `meshes` and `volumes-and-segmentations` extensions
    - See https://molstarvolseg.ncbr.muni.cz/ for more info
- Fix missing support for info in `ParamDefinition.Converted`
- Add support for multi-visual volume representations
- Improve volume isosurface bounding-sphere
- Add basic volume segmentation support to core
    - Add `Volume.Segment` model
    - Add `Segmentation` custom volume property
    - Add `SegmentRepresentation` representation
    - Add `volume-segment` color theme
- Fix GPU marching cubes failing for large meshes with webgl2 (due to use of float16)

## [v3.27.0] - 2022-12-15

- Add an `includeTransparent` parameter to hide/show outlines of components that are transparent
- Fix 'once' for animations of systems with many frames
- Better guard against issue (black fringes) with bumpiness in impostors
- Improve impostor shaders
    - Fix sphere near-clipping with orthographic projection
    - Fix cylinder near-clipping
    - Add interior cylinder caps
    - Add per-pixel object clipping
- Fix `QualityAssessment` assignment bug for structures with different auth vs label sequence numbering
- Refresh `ApplyActionControl`'s param definition when toggling expanded state
- Fix `struct_conn` bond assignment for ions
- Ability to show only polar hydrogens

## [v3.26.0] - 2022-12-04

- Support for ``powerPreference`` webgl attribute. Add ``PluginConfig.General.PowerPreference`` and ``power-preference`` Viewer GET param.
- Excluded common protein caps `NME` and `ACE` from the ligand selection query
- Add screen-space shadow post-processing effect
- Add "Structure Molecular Surface" visual
- Add `external-volume` theme (coloring of arbitrary geometries by user-selected volume)

## [v3.25.1] - 2022-11-20

- Fix edge-case in `Structure.eachUnitPair` with single-element units
- Fix 'auto' structure-quality for coarse models

## [v3.25.0] - 2022-11-16

- Fix handling of gzipped assets (reverts #615)

## [v3.24.0] - 2022-11-13

- Make `PluginContext.initContainer` checkered canvas background optional
- Store URL of downloaded assets to detect zip/gzip based on extension (#615)
- Add optional `operator.key`; can be referenced in `IndexPairBonds`
- Add overpaint/transparency/substance theme strength to representations
- Fix viewport color for transparent background

## [v3.23.0] - 2022-10-19

- Add `PluginContext.initContainer/mount/unmount` methods; these should make it easier to reuse a plugin context with both custom and built-in UI
- Add `PluginContext.canvas3dInitialized`
- `createPluginUI` now resolves after the 3d canvas has been initialized
- Change EM Volume Streaming default from `Whole Structure` to `Auto`

## [v3.22.0] - 2022-10-17

- Replace `VolumeIsosurfaceParams.pickingGranularity` param with `Volume.PickingGranuality`

## [v3.21.0] - 2022-10-17

- Add `VolumeIsosurfaceParams.pickingGranularity` param
- Prevent component controls collapsing when option is selected

## [v3.20.0] - 2022-10-16

- [Breaking] Rename the ``model-index`` color theme to ``trajectory-index``
- Add a new ``model-index`` color theme that uniquely colors each loaded model
- Add the new ``model-index`` and ``structure-index`` color themes as an option for the carbon color in the ``element-symbol`` and ``ilustrative`` color themes
- Add ``structure-index`` color theme that uniquely colors each root structure
- Add ``nearest`` method to ``Lookup3D``
- Add mipmap-based blur for skybox backgrounds

## [v3.19.0] - 2022-10-01

- Fix "empty textures" error on empty canvas
- Optimize BinaryCIF integer packing encoder
- Fix dual depth peeling when post-processing is off or when rendering direct-volumes
- Add ``cameraClipping.minNear`` parameter
- Fix black artifacts on specular highlights with transparent background

## [v3.18.0] - 2022-09-17

- Integration of Dual depth peeling - OIT method
- Stereo camera improvements
    - Fix param updates not applied
    - Better param ranges and description
    - Add timer.mark for left/right camera

## [v3.17.0] - 2022-09-11

- [Fix] Clone ``Canvas3DParams`` when creating a ``Canvas3D`` instance to prevent shared state between multiple instances
- Add ``includeResidueTest`` option to ``alignAndSuperposeWithSIFTSMapping``
- Add ``parentDisplay`` param for interactions representation.
- [Experimental] Add support for PyMOL, VMD, and Jmol atom expressions in selection scripts
- Support for ``failIfMajorPerformanceCaveat`` webgl attribute. Add ``PluginConfig.General.AllowMajorPerformanceCaveat`` and ``allow-major-performance-caveat`` Viewer GET param.
- Fix handling of PDB TER records (#549)
- Add support for getting multiple loci from a representation (``.getAllLoci()``)
- Add ``key`` property to intra- and inter-bonds for referencing source data
- Fix click event triggered after move

## [v3.16.0] - 2022-08-25

- Support ``globalColorParams`` and ``globalSymmetryParams`` in common representation params
- Support ``label`` parameter in ``Viewer.loadStructureFromUrl``
- Fix ``ViewportHelpContent`` Mouse Controls section

## [v3.15.0] - 2022-08-23

- Fix wboit in Safari >=15 (add missing depth renderbuffer to wboit pass)
- Add 'Around Camera' option to Volume streaming
- Avoid queuing more than one update in Volume streaming

## [v3.14.0] - 2022-08-20

- Expose inter-bonds compute params in structure
- Improve performance of inter/intra-bonds compute
- Fix defaultAttribs handling in Canvas3DContext.fromCanvas
- Confal pyramids extension improvements
    - Add custom labels to Confal pyramids
    - Improve naming of some internal types in Confal pyramids extension coordinate
    - Add example mmCIF file with categories necessary to display Confal pyramids
    - Change the lookup logic of NtC steps from residues
- Add support for download of gzipped files
- Don't filter IndexPairBonds by element-based rules in MOL/SDF and MOL2 (without symmetry) models
- Fix Glycam Saccharide Names used by default
- Fix GPU surfaces rendering in Safari with WebGL2
- Add ``fov`` (Field of View) Canvas3D parameter
- Add ``sceneRadiusFactor`` Canvas3D parameter
- Add background pass (skybox, image, horizontal/radial gradient)
    - Set simple-settings presets via ``PluginConfig.Background.Styles``
    - Example presets in new backgrounds extension
    - Load skybox/image from URL or File (saved in session)
    - Opacity, saturation, lightness controls for skybox/image
    - Coverage (viewport or canvas) controls for image/gradient
- [Breaking] ``AssetManager`` needs to be passed to various graphics related classes
- Fix SSAO renderable initialization
- Reduce number of webgl state changes
    - Add ``viewport`` and ``scissor`` to state object
    - Add ``hasOpaque`` to scene object
- Handle edge cases where some renderables would not get (correctly) rendered
    - Fix text background rendering for opaque text
    - Fix helper scenes not shown when rendering directly to draw target
- Fix ``CustomElementProperty`` coloring not working

## [v3.13.0] - 2022-07-24

- Fix: only update camera state if manualReset is off (#494)
- Improve handling principal axes of points in a plane
- Add 'material' annotation support for textures
- More effort to avoid using ``flat`` qualifier in shaders: add ``dVaryingGroup``
- Enable ``immediateUpdate`` for iso level in isosurface and volume streaming controls
- Add support to download CCD from configurable URL

## [v3.12.1] - 2022-07-20

- Fix plugin behavior dispose logic to correctly unsubscribe observables.

## [v3.12.0] - 2022-07-17

- Add ``colorMarker`` option to Renderer. This disables the highlight and select marker at a shader level for faster rendering of large scenes in some cases.
- Bind shared textures only once per pass, not for each render item
- Fix missing 'material' annotation for some uniforms, causing unnecessary uniform updates
- Remove use of ``isnan`` in impostor shaders, not needed and causing slowdown
- Avoid using ``flat`` qualifier in shaders, causing slowdown
- Improve CellPack's ``adjustStyle`` option (disable ``colorMarker``, set component options, enable marking w/o ghost)
- Scan all entities when looking for ``struct_conn`` entries (fixes issue when the same ``label_asym_id`` is used in more than one entity)

## [v3.11.0] - 2022-07-04

- Add ``instanceGranularity`` option for marker, transparency, clipping, overpaint, substance data to save memory
- CellPack extension tweaks
    - Use instancing to create DNA/RNA curves to save memory
    - Enable ``instanceGranularity`` by default
    - Add ``adjustStyle`` option to LoadCellPackModel action (stylized, no multi-sample, no far clipping, chain picking)
- Structure Superposition now respects pivot's coordinate system

## [v3.10.2] - 2022-06-26

- Fix superfluous shader varying
- Improve use of gl_VertexID when possible

## [v3.10.1] - 2022-06-26

- Fix groupCount when updating TextureMesh-based visuals

## [v3.10.0] - 2022-06-24

- Add support for Glycam saccharide names
- Add ``PluginConfig.Viewport.ShowTrajectoryControls`` config option

## [v3.9.1] - 2022-06-19

- Fix missing ``super.componentWillUnmount()`` calls (@simeonborko)
- Fix missing ``uGroupCount`` update for visuals
- Fix missing aromatic bond display

## [v3.9.0] - 2022-05-30

- Improve picking by using drawbuffers (when available) to reduce number of drawcalls
- GPU timing support
    - Add ``timing-mode`` Viewer GET param
    - Add support for webgl timer queries
    - Add timer marks around GPU render & compute operations
- Volume Server CIF: Add check that a data block contains volume data before parsing
- Fix ``Scene.clear`` not clearing primitives & volumes arrays (@JonStargaryen)
- Fix rendering volumes when wboit is switched off and postprocessing is enabled

## [v3.8.2] - 2022-05-22

- Fix ``Scene.opacityAverage`` not taking xray shaded into account

## [v3.8.1] - 2022-05-14

- Fix issues with marking camera/handle helper (#433)
- Fix issues with array uniforms when running with headless-gl
- Fix Polymer Chain Instance coloring
- Improve performance of scene marker/opacity average calculation

## [v3.8.0] - 2022-04-30

- Add support for outlines around transparent objects
- Improve per-group transparency when wboit is switched off
- Improve ``ColorTheme`` typing with ``ColorType`` generic.
    - Defaults to ``ColorTypeLocation``
    - Set when using ``ColorTypeDirect`` or ``ColorTypeGrid``
- Fix case handling of ``struct_conf`` mmCIF enumeration field (#425)
- Fix ``allowTransparentBackfaces`` for per-group transparency
- Fix ``FormatRegistry.isApplicable`` returning true for unregistered formats
- Fix: handle building of ``GridLookup3D`` with zero cell size
- Fix ``ignoreLight`` for direct-volume rendering with webgl1
- Fix (non-black) outlines when using transparent background

## [v3.7.0] - 2022-04-13

- Fix ``xrayShaded`` for texture-mesh geometries
- [Breaking] Change ``allowTransparentBackfaces`` to ``transparentBackfaces`` with options ``off``, ``on``, ``opaque``. This was only added in 3.6.0, so allowing a breaking change here.
    - ``off``: don't show (default)
    - ``on``: show with transparency
    - ``opaque``: show fully opaque
- Add option to disable file drop overlay.

## [v3.6.2] - 2022-04-05

- ModelServer ligand queries: fixes for alternate locations, additional atoms & UNL ligand
- React 18 friendly ``useBehavior`` hook.

## [v3.6.1] - 2022-04-03

- Fix React18 related UI regressions.

## [v3.6.0] - 2022-04-03

- Check that model and coordinates have same element count when creating a trajectory
- Fix aromatic rings assignment: do not mix flags and planarity test
- Improve bonds assignment of coarse grained models: check for IndexPairBonds and exhaustive StructConn
- Fix unit mapping in bondedAtomicPairs MolScript query
- Improve pdb parsing: handle non unique atom and chain names (fixes #156)
- Fix volume streaming for entries with multiple contour lists
- Add ``allowTransparentBackfaces`` parameter to support double-sided rendering of transparent geometries
- Fix handling of case insensitive mmCIF enumeration fields (including entity.type)
- Fix ``disable-wboit`` Viewer GET param
- Add support for React 18.
    - Used by importing ``createPluginUI`` from ``mol-plugin-ui/react18``;
    - In Mol* 4.0, React 18 will become the default option.

## [v3.5.0] - 2022-03-25

- Fix issues with bounding-sphere & color-smoothing (mostly for small geometries)
- Support BCIF => CIF conversion in ``cif2bcif`` CLI tool

## [v3.4.0] - 2022-03-13

- Fix handling of mmcif with empty ``label_*`` fields
- Improve saccharide detection (compare against list from CCD)
- Fix legend label of hydrophobicity color theme
- Add ``LoadTrajectory`` action
- Add ``CustomImportControls`` to left panel
- Add Zenodo import extension (load structures, trajectories, volumes, and zip files)
- Fix loading of some compressed files within sessions
- Fix wrong element assignment for atoms with Charmm ion names
- Fix handling of empty symmetry cell data
- Add support for ``trr`` and ``nctraj`` coordinates files
- Add support for ``prmtop`` and ``top`` topology files

## [v3.3.1] - 2022-02-27

- Fix issue with unit boundary reuse (do at visual level instead)
- Add option to ignore ions for inter-unit bond computation

## [v3.3.0] - 2022-02-27

- Fix parsing contour-level from emdb v3 header files
- Fix invalid CSS (#376)
- Fix "texture not renderable" & "texture not bound" warnings (#319)
- Fix visual for bonds between two aromatic rings
- Fix visual for delocalized bonds (parsed from mmcif and mol2)
- Fix ring computation algorithm
- Add ``UnitResonance`` property with info about delocalized triplets
- Resolve marking in main renderer loop to improve overall performance
- Use ``throttleTime`` instead of ``debounceTime`` in sequence viewer for better responsiveness
- Change line geometry default ``scaleFactor`` to 2 (3 is too big after fixing line rendering)
- Trajectory animation performance improvements
    - Reuse ``Model.CoarseGrained`` for coordinate trajectories
    - Avoid calculating ``InterUnitBonds`` when ``Structure.parent`` ones are empty
    - Reuse unit boundary if sphere has not changed too much
    - Don't show 'inter-bond' and 'element-cross' visuals in line representations of polymerAndLigand preset
- Fix additional mononucleotides detected as polymer components
- Fix and improve ``canRemap`` handling in ``IntraUnitBonds``
- Reuse occlusion for secondary passes during multi-sampling
- Check if marking passes are needed before doing them
- Add ``resolutionScale`` parameter to allow trading quality of occlusion for performance

## [v3.2.0] - 2022-02-17

- Rename "best database mapping" to "SIFTS Mapping"
- Add schema and export support for ``atom_site.pdbx_sifts_xref_*`` fields
- Add schema export support for ``atom_site.pdbx_label_index`` field
- Add `traceOnly` parameter to chain/UniProt-based structure alignment
- Store ``IndexPairBonds`` as a dynamic property.

## [v3.1.0] - 2022-02-06

- Fix ``xrayShaded`` & ``ignoreLight`` params not working at the same time
- Add ``ignoreLight`` to component params
- Tweaks for cleaner default representation style
    - Cartoon: use ``nucleotide-ring`` instead of ``nucleotide-block``
    - Focus: use ``xrayShaded`` instead of opacity; adjust target size; don't show non-covalent interactions twice
- Fix representation preset side effects (changing post-processing parameters, see #363)
- Add Quick Styles panel (default, illustrative, stylized)
- Fix exported structure missing secondary-structure categories (#364)
- Fix volume streaming error message: distinguish between missing data and server error (#364)

## [v3.0.2] - 2022-01-30

- Fix color smoothing of elongated structures (by fixing ``Sphere.expand`` for spheres with highly directional extrema)
- Fix entity label not displayed when multiple instances of the same entity are highlighted
- Fix empty elements created in ``StructureElement.Loci.extendToAllInstances``
- Measurement options tweaks (allow larger ``textSize``; make ``customText`` essential)
- Fix visual visibility sync edge case when changing state snapshots

## [v3.0.1] - 2022-01-27

- Fix marking pass not working with ``transparentBackground``
- Fix pdbe xray maps url not https
- Fix entity-id color theme broken for non-IHM models
- Improve/fix marking of ``InteractionsInterUnitVisual`` (mark when all contact-feature members are given)
- Add missing "entity-id" and "enity-source" options for carbon coloring to "element-symbol" color theme
- Fix VolumeServer/query CLI
- Support automatic iso-value adjustment for VolumeServer data in ``Viewer.loadVolumeFromUrl``
- Emit drag event whenever started within viewport (not only for non-empty loci)

## [v3.0.0] - 2022-01-23

- Assembly handling tweaks:
    - Do not include suffix for "identity assembly operators"
    - Do not include assembly-related categories to export if the structure was composed from an assembly
    - Special case for ``structAsymMap`` if Mol* asym id operator mapping is present
- Support for opening ZIP files with multiple entries
- Add Model Export extension
- Bugfix: Automatically treat empty string as "non-present" value in BinaryCIF writer.
- Fix coarse model support in entity-id color theme
- Fix marking of carbohydrate visuals (whole chain could get marked instead of single residue)
- Add custom colors to "element-symbol", "molecule-type", "residue-name", and "secondary-structure" themes
- Support/bugfixes for ``atom_site.pdbx_sifts_xref`` categories
- Improve/fix marking of ``InteractionsIntraUnitVisual`` (mark when all contact-feature members are given)

## [v3.0.0-dev.10] - 2022-01-17

- Fix ``getOperatorsForIndex``
- Pass animation info (current frame & count) to state animations
    - Fix camera stutter for "camera spin" animation
- Add formal charge parsing support for MOL/SDF files (thanks @ptourlas)
- [Breaking] Cleaner looking ``MembraneOrientationVisuals`` defaults
- [Breaking] Add rock animation to trackball controls
    - Add ``animate`` to ``TrackballControlsParams``, remove ``spin`` and ``spinSpeed``
    - Add ``animate`` to ``SimpleSettingsParams``, remove ``spin``
- Add "camera rock" state animation
- Add support for custom colors to "molecule-type" theme
- [Breaking] Add style parameter to "illustrative" color theme
    - Defaults to "entity-id" style instead of "chain-id"
- Add "illustrative" representation preset

## [v3.0.0-dev.9] - 2022-01-09

- Add PDBj as a ``pdb-provider`` option
- Move Viewer APP to a separate file to allow use without importing light theme & index.html
- Add symmetry support for mol2 files (only spacegroup setting 1)
- Fix mol2 files element symbol assignment
- Improve bond assignment from ``IndexPairBonds``
    - Add ``key`` field for mapping to source data
    - Fix assignment of bonds with unphysical length
- Fix label/stats of single atom selection in multi-chain units

## [v3.0.0-dev.8] - 2021-12-31

- Add ``PluginFeatureDetection`` and disable WBOIT in Safari 15.
- Add ``disable-wboit`` Viewer GET param
- Add ``prefer-webgl1`` Viewer GET param
- [Breaking] Refactor direct-volume rendering
    - Remove isosurface render-mode (use GPU MC instead)
    - Move coloring into theme (like for other geometries/renderables)
        - Add ``direct`` color type
        - Remove color from transfer-function (now only alpha)
        - Add direct-volume color theme support
        - Add volume-value color theme
- [Breaking] Use size theme in molecular/gaussian surface & label representations
    - This is breaking because it was hardcoded to ``physical`` internally but the repr size theme default was ``uniform`` (now ``physical``)

## [v3.0.0-dev.7] - 2021-12-20

- Reduce number of created programs/shaders
    - Support specifying variants when creating graphics render-items
    - Change double-side shader param from define to uniform
    - Remove dMarkerType shader define (use uMarker as needed)
    - Support to ignore defines depending on the shader variant
    - Combine pickObject/pickInstance/pickGroup shader variants into one
    - Combine markingDepth/markingMask shader variants into one
    - Correctly set shader define flags for overpaint, transparency, substance, clipping
- [Breaking] Add per-object clip rendering properties (variant/objects)
    - ``SimpleSettingsParams.clipping.variant/objects`` and ``RendererParams.clip`` were removed

## [v3.0.0-dev.6] - 2021-12-19

- Enable temporal multi-sampling by default
    - Fix flickering during marking with camera at rest
- Enable ``aromaticBonds`` in structure representations by default
- Add ``PluginConfig.Structure.DefaultRepresentationPreset``
- Add ModelArchive support
    - schema extensions (e.g., AlphaFold uses it for the pLDDT score)
    - ModelArchive option in DownloadStructure action
    - ``model-archive`` GET parameter for Viewer app
    - ``Viewer.loadModelArchive`` method
- Improve support for loading AlphaFold structures
    - Automatic coloring by pLDDT
    - AlphaFold DB option in DownloadStructure action
    - ``afdb`` GET parameter for Viewer app
    - ``Viewer.loadAlphaFoldDb`` method
- Add QualityAssessment extension (using data from ma_qa_metric_local mmcif category)
    - pLDDT & qmean score: coloring, repr presets, molql symbol, loci labels (including avg for mutli-residue selections)
    - pLDDT: selection query
- Warn about erroneous symmetry operator matrix (instead of throwing an error)
- Added ``createPluginUI`` to ``mol-plugin-ui``
    - Support ``onBeforeUIRender`` to make sure initial UI works with custom presets and similar features.
- [Breaking] Removed ``createPlugin`` and ``createPluginAsync`` from ``mol-plugin-ui``
    - Please use ``createPluginUI`` instead
- Improve aromatic bonds handling
    - Don't detect aromatic bonds for rings < 5 atoms based on planarity
    - Prefer atoms in aromatic rings as bond reference positions

## [v3.0.0-dev.5] - 2021-12-16

- Fix initial camera reset not triggering for some entries.

## [v3.0.0-dev.4] - 2021-12-14

- Add ``bumpiness`` (per-object and per-group), ``bumpFrequency`` & ``bumpAmplitude`` (per-object) render parameters (#299)
- Change ``label`` representation defaults: Use text border instead of rectangle background
- Add outline color option to renderer
- Fix false positives in Model.isFromPdbArchive
- Add drag and drop support for loading any file, including multiple at once
    - If there are session files (.molx or .molj) among the dropped files, only the first session will be loaded
- Add drag and drop overlay
- Safari 15.1 - 15.3 WebGL 2 support workaround
- [Breaking] Move ``react`` and ``react-dom`` to ``peerDependencies``. This might break some builds.

## [v3.0.0-dev.3] - 2021-12-4

- Fix OBJ and USDZ export

## [v3.0.0-dev.2] - 2021-12-1

- Do not include tests and source maps in NPM package

## [v3.0.0-dev.0] - 2021-11-28

- Add multiple lights support (with color, intensity, and direction parameters)
- [Breaking] Add per-object material rendering properties
    - ``SimpleSettingsParams.lighting.renderStyle`` and ``RendererParams.style`` were removed
- Add substance theme with per-group material rendering properties
- ``StructureComponentManager.Options`` state saving support
- ``ParamDefinition.Group.presets`` support

## [v2.4.1] - 2021-11-28

- Fix: allow atoms in aromatic rings to do hydrogen bonds

## [v2.4.0] - 2021-11-25

- Fix secondary-structure property handling
    - StructureElement.Property was incorrectly resolving type & key
    - StructureSelectionQuery helpers 'helix' & 'beta' were not ensuring property availability
- Re-enable VAO with better workaround (bind null elements buffer before deleting)
- Add ``Representation.geometryVersion`` (increments whenever the geometry of any of its visuals changes)
- Add support for grid-based smoothing of Overpaint and Transparency visual state for surfaces

## [v2.3.9] - 2021-11-20

- Workaround: switch off VAO support for now

## [v2.3.8] - 2021-11-20

- Fix double canvas context creation (in plugin context)
- Fix unused vertex attribute handling (track which are used, disable the rest)
- Workaround for VAO issue in Chrome 96 (can cause WebGL to crash on geometry updates)

## [v2.3.7] - 2021-11-15

- Added ``ViewerOptions.collapseRightPanel``
- Added ``Viewer.loadTrajectory`` to support loading "composed" trajectories (e.g. from gro + xtc)
- Fix: handle parent in Structure.remapModel
- Add ``rounded`` and ``square`` helix profile options to Cartoon representation (in addition to the default ``elliptical``)

## [v2.3.6] - 2021-11-8

- Add additional measurement controls: orientation (box, axes, ellipsoid) & plane (best fit)
- Improve aromatic bond visuals (add ``aromaticScale``, ``aromaticSpacing``, ``aromaticDashCount`` params)
- [Breaking] Change ``adjustCylinderLength`` default to ``false`` (set to true for focus representation)
- Fix marker highlight color overriding select color
- CellPack extension update
    - add binary model support
    - add compartment (including membrane) geometry support
    - add latest mycoplasma model example
- Prefer WebGL1 in Safari 15.1.

## [v2.3.5] - 2021-10-19

- Fix sequence viewer for PDB files with COMPND record and multichain entities.
- Fix index pair bonds order assignment

## [v2.3.4] - 2021-10-12

- Fix pickScale not taken into account in line/point shader
- Add pixel-scale, pick-scale & pick-padding GET params to Viewer app
- Fix selecting bonds not adding their atoms in selection manager
- Add ``preferAtoms`` option to SelectLoci/HighlightLoci behaviors
- Make the implicit atoms of bond visuals pickable
    - Add ``preferAtomPixelPadding`` to Canvas3dInteractionHelper
- Add points & crosses visuals to Line representation
- Add ``pickPadding`` config option (look around in case target pixel is empty)
- Add ``multipleBonds`` param to bond visuals with options: off, symmetric, offset
- Fix ``argparse`` config in servers.

## [v2.3.3] - 2021-10-01

- Fix direct volume shader

## [v2.3.2] - 2021-10-01

- Prefer WebGL1 on iOS devices until WebGL2 support has stabilized.

## [v2.3.1] - 2021-09-28

- Add Charmm saccharide names
- Treat missing occupancy column as occupancy of 1
- Fix line shader not accounting for aspect ratio
- [Breaking] Fix point repr & shader
    - Was unusable with ``wboit``
    - Replaced ``pointFilledCircle`` & ``pointEdgeBleach`` params by ``pointStyle`` (square, circle, fuzzy)
    - Set ``pointSizeAttenuation`` to false by default
    - Set ``sizeTheme`` to ``uniform`` by default
- Add ``markerPriority`` option to Renderer (useful in combination with edges of marking pass)
- Add support support for ``chem_comp_bond`` and ``struct_conn`` categories (fixes ModelServer behavior where these categories should have been present)
- Model and VolumeServer: fix argparse config

## [v2.3.0] - 2021-09-06

- Take include/exclude flags into account when displaying aromatic bonds
- Improve marking performance
    - Avoid unnecessary draw calls/ui updates when marking
    - Check if loci is superset of visual
    - Check if loci overlaps with unit visual
    - Ensure ``Interval`` is used for ranges instead of ``SortedArray``
    - Add uniform marker type
    - Special case for reversing previous mark
- Add optional marking pass
    - Outlines visible and hidden parts of highlighted/selected groups
    - Add highlightStrength/selectStrength renderer params

## [v2.2.3] - 2021-08-25

- Add ``invertCantorPairing`` helper function
- Add ``Mesh`` processing helper ``.smoothEdges``
- Smooth border of molecular-surface with ``includeParent`` enabled
- Hide ``includeParent`` option from gaussian-surface visuals (not particularly useful)
- Improved ``StructureElement.Loci.size`` performance (for marking large cellpack models)
- Fix new ``TransformData`` issues (camera/bounding helper not showing up)
- Improve marking performance (avoid superfluous calls to ``StructureElement.Loci.isWholeStructure``)

## [v2.2.2] - 2021-08-11

- Fix ``TransformData`` issues [#133](https://github.com/molstar/molstar/issues/133)
- Fix ``mol-script`` query compiler const expression recognition.

## [v2.2.1] - 2021-08-02

- Add surrounding atoms (5 Angstrom) structure selection query
- [Breaking] Add maxDistance prop to ``IndexPairBonds``
- Fix coordinateSystem not handled in ``Structure.asParent``
- Add ``dynamicBonds`` to ``Structure`` props (force re-calc on model change)
    - Expose as optional param in root structure transform helper
- Add overpaint support to geometry exporters
- ``InputObserver`` improvements
  - normalize wheel speed across browsers/platforms
  - support Safari gestures (used by ``TrackballControls``)
  - ``PinchInput.fractionDelta`` and use it in ``TrackballControls``

## [v2.2.0] - 2021-07-31

- Add ``tubularHelices`` parameter to Cartoon representation
- Add ``SdfFormat`` and update SDF parser to be able to parse data headers according to spec (hopefully :)) #230
- Fix mononucleotides detected as polymer components (#229)
- Set default outline scale back to 1
- Improved DCD reader cell angle handling (interpret near 0 angles as 90 deg)
- Handle more residue/atom names commonly used in force-fields
- Add USDZ support to ``geo-export`` extension.
- Fix ``includeParent`` support for multi-instance bond visuals.
- Add ``operator`` Loci granularity, selecting everything with the same operator name.
- Prefer ``_label_seq_id`` fields in secondary structure assignment.
- Support new EMDB API (https://www.ebi.ac.uk/emdb/api/entry/map/[EMBD-ID]) for EM volume contour levels.
- ``Canvas3D`` tweaks:
    - Update ``forceDraw`` logic.
    - Ensure the scene is re-rendered when viewport size changes.
    - Support ``noDraw`` mode in ``PluginAnimationLoop``.

## [v2.1.0] - 2021-07-05

- Add parameter for to display aromatic bonds as dashes next to solid cylinder/line.
- Add backbone representation
- Fix outline in orthographic mode and set default scale to 2.

## [v2.0.7] - 2021-06-23

- Add ability to specify ``volumeIndex`` in ``Viewer.loadVolumeFromUrl`` to better support Volume Server inputs.
- Support in-place reordering for trajectory ``Frame.x/y/z`` arrays for better memory efficiency.
- Fixed text CIF encoder edge cases (most notably single whitespace not being escaped).

## [v2.0.6] - 2021-06-01

- Add glTF (GLB) and STL support to ``geo-export`` extension.
- Protein crosslink improvements
    - Change O-S bond distance to allow for NOS bridges (doi:10.1038/s41586-021-03513-3)
    - Added NOS-bridges query & improved disulfide-bridges query
- Fix #178: ``IndexPairBonds`` for non-single residue structures (bug due to atom reordering).
- Add volumetric color smoothing for MolecularSurface and GaussianSurface representations (#173)
- Fix nested 3d grid lookup that caused results being overwritten in non-covalent interactions computation.
- Basic implementation of ``BestDatabaseSequenceMapping`` (parse from CIF, color theme, superposition).
- Add atom id ranges support to Selection UI.

## [v2.0.5] - 2021-04-26

- Ability to pass ``Canvas3DContext`` to ``PluginContext.fromCanvas``.
- Relative frame support for ``Canvas3D`` viewport.
- Fix bug in screenshot copy UI.
- Add ability to select residues from a list of identifiers to the Selection UI.
- Fix SSAO bugs when used with ``Canvas3D`` viewport.
- Support for  full pausing (no draw) rendering: ``Canvas3D.pause(true)``.
- Add ``MeshBuilder.addMesh``.
- Add ``Torus`` primitive.
- Lazy volume loading support.
- [Breaking] ``Viewer.loadVolumeFromUrl`` signature change.
    - ``loadVolumeFromUrl(url, format, isBinary, isovalues, entryId)`` => ``loadVolumeFromUrl({ url, format, isBinary }, isovalues, { entryId, isLazy })``
- Add ``TextureMesh`` support to ``geo-export`` extension.

## [v2.0.4] - 2021-04-20

- [WIP] Mesh export extension
- ``Structure.eachAtomicHierarchyElement`` (#161)
- Fixed reading multi-line values in SDF format
- Fixed Measurements UI labels (#166)

## [v2.0.3] - 2021-04-09

- Add support for ``ColorTheme.palette`` designed for providing gradient-like coloring.
- [Breaking] The ``zip`` function is now asynchronous and expects a ``RuntimeContext``. Also added ``Zip()`` returning a ``Task``.
- [Breaking] Add ``CubeGridFormat`` in ``alpha-orbitals`` extension.

## [v2.0.2] - 2021-03-29

- Add ``Canvas3D.getRenderObjects``.
- [WIP] Animate state interpolating, including model trajectories
- Recognise MSE, SEP, TPO, PTR and PCA as non-standard amino-acids.
- Fix VolumeFromDensityServerCif transform label

## [v2.0.1] - 2021-03-23

- Exclude tsconfig.commonjs.tsbuildinfo from npm bundle

## [v2.0.0] - 2021-03-23

Too many changes to list as this is the start of the changelog... Notably, default exports are now forbidden.<|MERGE_RESOLUTION|>--- conflicted
+++ resolved
@@ -8,12 +8,8 @@
 - VolumeTransform to translate/rotate a volume like in a structure superposition
 - Fix BinaryCIF encoder edge cases caused by re-encoding an existing BinaryCIF file
 - Fix edge-case where width/height in InputObserver are not correct
-<<<<<<< HEAD
 - Fix transparency rendering fallback (#1058)
-=======
-- Fix text rendering in headless mode
 - Fix SSAO broken when `OES_texture_float_linear` is unavailable
->>>>>>> 1675e18f
 
 ## [v4.0.1] - 2023-02-19
 
