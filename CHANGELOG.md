# Change Log
All notable changes to this project will be documented in this file, following the suggestions of [Keep a CHANGELOG](http://keepachangelog.com/). This project adheres to [Semantic Versioning](http://semver.org/) for its most widely used - and defacto - public interfaces.

Note that since we don't clearly distinguish between a public and private interfaces there will be changes in non-major versions that are potentially breaking. If we make breaking changes to less used interfaces we will highlight it in here.

## [Unreleased]

- Add `Viewer.loadFiles` to open supported files
- Support installing the viewer as a Progressive Web App (PWA)
- `ihm-restraints` example: show entity labels
- Fix `element-point` visual not using child unit
- Ignore `renderables` with empty draw count
- Add experimental support for `esbuild` for development
  - Use `npm run dev` for faster development builds
<<<<<<< HEAD
=======
- Use `StructureElement.Bundle` instead of expressions to serialize measurement elements
  - Fixes measurements not being supported for coarse models
- Implementation of `ColorScale.createDiscrete` (#1458)
- Add `ColorScale.createDiscrete` to the `uncertainty` color theme
- Fix color palette shown in the UI (for non-gradient palettes)
- Fix colors description in the UI (when using custom thresholds)
- Fix an edge case in the UI when the user deletes all colors from the color list
- Fix `ElementBondIterator` indices mapping logic for inter-unit bonds
- Fix `pickPadding` and `pickScale` not updating `PickHelper`
>>>>>>> f664cb02

## [v4.12.0] - 2025-02-28

- Fix PDBj structure data URL
- Improve logic when to cull in renderer
- Add `atom.ihm.has-seq-id` and `atom.ihm.overlaps-seq-id-range` symbol to the query language
- MolViewSpec extension:
  - Add box, arrow, ellipse, ellipsoid, angle primitives
  - Add basic support for volumetric data (map, Volume Server)
  - Add support for `molstar_color_theme_name` custom extension
  - Better IH/M support:
    - Support `coarse` components
    - Support `spacefill` representation
    - Support `carbohydrate` representation
    - Support for `custom.molstar_use_default_coloring` property on Color node.
    - Use `atom.ihm.has-seq-id` and `atom.ihm.overlaps-seq-id-range` for matching `label_seq_id` locations to support querying coarse elements.
    - Add ihm-restraints example
- Add `mvs-kinase-story` example
- Remove static uses of `ColorTheme` and `SizeTheme` fields. Should resolvent "undefined" errors in certain builds
- Add `transform` property to clip objects
- Add support for trimming `image` geometry to a box
- Improve/fix iso-level support of `slice` representation
- Add support for rotating `slice` representation around an axis
- Add default color support for palette based themes
- Add `plane` structure representation
    - Can be colored with any structure theme
    - Can be colored with the `external-volume` theme
    - Can show atoms as a cutout
    - Supports principal axes and bounding box as a reference frame
- Add `Camera` section to "Screenshot / State" controls
- Add `CoarseIndex` for fast lookup of coarse elements

## [v4.11.0] - 2025-01-26

- Fix for tubular helices issue (Fixes #1422)
- Volume UI improvements
    - Render all volume entries instead of selecting them one-by-one
    - Toggle visibility of all volumes
    - More accessible iso value control
- Support wheel event on sliders
- MolViewSpec extension:
    - Add validation for discriminated union params
    - Primitives: remove triangle_colors, line_colors, have implicit grouping instead; rename many parameters
- UI configuration options
    - Support removal of independent selection controls in the viewport
    - Support custom selection controls
    - Support for custom granularity dropdown options
    - Support for custom Sequence Viewer mode options
- Add `external-structure` theme that colors any geometry by structure properties
- Support float and half-float data type for direct-volume rendering and GPU isosurface extraction
- Minor documentation updates
- Add support for position-location to `volume-value` color theme
- Add support for color themes to `slice` representation
- Improve/fix palette support in volume color themes
- Fix `Plane3D.projectPoint`
- Fix marking related `image` rendering issues
    - Handle pixels without a group
    - Take fog into account
- MolViewSpec extension: Initial support for customizable representation parameters
- Quick Styles section reorganized
- UI color improvements (scrollbar contrast, toggle button hover color)
- Add `overrideWater` param for entity-id color theme
- Renames PDB-Dev to PDB-IHM and adjusts data source
- Fix vertex based themes for spheres shader
- Add volume dot representation
- Add volume-value size theme
- Sequence panel: Mark focused loci (bold+underline)
- Change modifier key behavior in Normal Mode (default = select only, Ctrl/Cmd = add to selection, Shift = extend last selected range)
- Handle Firefox's limit on vertex ids per draw (#1116)
- Fix behavior of `Vec3.makeRotation(out, a, b)` when `a ≈ -b`

## [v4.10.0] - 2024-12-15

- Add `ModelWithCoordinates` decorator transform.
- Fix outlines on transparent background using illumination mode (#1364)
- Fix transparent depth texture artifacts using illumination mode
- Fix marking of consecutive gap elements (#876)
- Allow React 19 in dependencies
- Fix missing deflate header if `CompressionStream` is available
- Fix is_iOS check for NodeJS
- Added PluginCommands.Camera.FocusObject
- Plugin state snapshot can have instructions to focus objects (PluginState.Snapshot.camera.focus)
- MolViewSpec extension: Support for multi-state files (animations)
- Fix units transform data not fully updated when structure child changes
- Fix `addIndexPairBonds` quadratic runtime case
- Use adjoint matrix to transform normals in shaders
- Fix resize handling in `tests/browser`

## [v4.9.1] - 2024-12-05

- Fix iOS check when running on Node

## [v4.9.0] - 2024-12-01

- Fix artifacts when using xray shading with high xrayEdgeFalloff values
- Enable double rounded capping on tubular helices
- Fix single residue tubular helices not showing up
- Fix outlines on volume and surface reps that do not disappear (#1326)
- Add example `glb-export`
- Membrane orientation: Improve `isApplicable` check and error handling (#1316)
- Fix set fenceSync to null after deleteSync.
- Fix operator key-based `IndexPairBonds` assignment
    - Don't add bonds twice
    - Add `IndexPairs.bySameOperator` to avoid looping over all bonds for each unit
- Add `Structure.intraUnitBondMapping`
- Add more structure-based visuals to avoid too many (small) render-objects
    - `structure-intra-bond`, `structure-ellipsoid-mesh`, `structure-element-point`, `structure-element-cross`
- Upgrade to express v5 (#1311)
- Fix occupancy check using wrong index for inter-unit bond computation (@rxht, #1321)
- Fix transparent SSAO for image rendering, e.g., volumne slices (#1332)
- Fix bonds not shown with `ignoreHydrogens` on (#1315)
    - Better handle mmCIF files with no entities defined by using `label_asym_id`
    - Show bonds in water chains when `ignoreHydorgensVariant` is `non-polar`
- Add MembraneServer API, generating data to be consumed in the context of MolViewSpec
- Fix `StructConn.isExhaustive` for partial models (e.g., returned by the model server)
- Refactor value swapping in molstar-math to fix SWC (Next.js) build (#1345)
- Fix transform data not updated when structure child changes
- Fix `PluginStateSnapshotManager.syncCurrent` to work as expected on re-loaded states.
- Fix do not compute implicit hydrogens when unit is explicitly protonated (#1257)
- ModelServer and VolumeServer: support for input files from Google Cloud Storage (gs://)
- Fix color of missing partial charges for SB partial charges extension

## [v4.8.0] - 2024-10-27

- Add SSAO support for transparent geometry
- Fix SSAO color not updating
- Improve blending of overlapping outlines from transparent & opaque geometries
- Default to `blended` transparency on iOS due to `wboit` not being supported.
- Fix direct-volume with fog off (and on with `dpoit`) and transparent background on (#1286)
- Fix missing pre-multiplied alpha for `blended` & `wboit` with no fog (#1284)
- Fix backfaces visible using blended transparency on impostors (#1285)
- Fix StructureElement.Loci.isSubset() only considers common units (#1292)
- Fix `Scene.opacityAverage` calculation never 1
- Fix bloom in illumination mode
- Fix `findPredecessorIndex` bug when repeating values
- MolViewSpec: Support for transparency and custom properties
- MolViewSpec: MVP Support for geometrical primitives (mesh, lines, line, label, distance measurement)
- Mesoscale Explorer: Add support for 4-character PDB IDs (e.g., 8ZZC) in PDB-IHM/PDB-Dev loader
- Fix Sequence View in Safari 18
- Improve performance of `IndexPairBonds` assignment when operator keys are available
- ModelArchive QualityAssessment extension:
    - Add support for ma_qa_metric_local_pairwise mmCIF category
    - Add PAE plot component
- Add new AlphaFoldDB-PAE example app
- Add support for LAMMPS data and dump formats
- Remove extra anti-aliasing from text shader (fixes #1208 & #1306)

## [v4.7.1] - 2024-09-30

- Improve `resolutionMode` (#1279)
    - Add `auto` that picks `scaled` for mobile devices and `native` elsewhere
    - Add `resolution-mode` Viewer GET param
    - Add `PluginConfig.General.ResolutionMode` config item

## [v4.7.0] - 2024-09-29

- Add illumination mode
    - Path-traced SSGI
    - Automatic thickness (estimate)
        - Base thickness as max(backface depth) - min(frontface depth)
        - Per object density factor to adjust thickness
    - Progressively trace samples to keep viewport interactive
    - Toggle on/off by pressing "G"
    - `illumination` Viewer GET param
- Enables dXrayShaded define when rendering depth
- Fix handling of PDB files that have chains with same id separated by TER record (#1245)
- Sequence Panel: Improve visuals of unmodeled sequence positions (#1248)
- Fix no-compression xtc parser (#1258)
- Mol2 Reader: Fix mol2 status_bit read error (#1251)
- Fix shadows with multiple lights
- Fix impostor sphere interior normal when using orthographic projection
- Add `resolutionMode` parameter to `Canvas3DContext`
    - `scaled`, divides by `devicePixelRatio`
    - `native`, no changes
- Add `CustomProperty.Context.errorContext` to support reporting errors during loading of custom properties (#1254)
    - Use in MolViewSpec extension
- Mesoscale Explorer: fix color & style issues
- Remove use of deprecated SASS explicit color functions
- Allow "Components" section to display nested components created by "Apply Action > Selection".

## [v4.6.0] - 2024-08-28

- Add round-caps option on tubular alpha helices
- Fix missing Sequence UI update on state object removal (#1219)
- Improved prmtop format support (CTITLE, %COMMENT)
- Avoid calculating bonds for water units when `ignoreHydrogens` is on
- Add `Water` trait to `Unit`
- Improve entity-id coloring for structures with multiple models from the same source (#1221)
- Wrap screenshot & image generation in a `Task`
- AlphaFold DB: Add BinaryCIF support when fetching data
- PDB-IHM/PDB-Dev: Add support for 4-character PDB IDs (e.g., 8ZZC)
- Fix polymer-gap visual coloring with cartoon theme
- Add formal-charge color theme (#328)
- Add more coloring options to cartoon theme
- Use `CompressionStream` Browser API when available
- Add `pdbx_structure_determination_methodology` mmcif field and `Model` helpers
- Fix cartoon representation not updated when secondary structure changes
- Add Zhang-Skolnick secondary-structure assignment method which handles coarse-grained models (#49)
- Calculate bonds for coarse-grained models
- VolumeServer: Add `health-check` endpoint + `healthCheckPath` config prop to report service health
- ModelServer: Add `health-check` endpoint + `healthCheckPath` config prop to report service health

## [v4.5.0] - 2024-07-28

- Separated postprocessing passes
- Take into account explicit hydrogens when computing hydrogen bonds
- Fix DoF with pixel ratios =! 1
- Fix DoF missing transparent depth
- Fix trackball pinch zoom and add pan
- Fix aromatic link rendering when `adjustCylinderLength` is true
- Change trackball animate spin speed unit to radians per second
- Fix `mol-plugin-ui/skin/base/components/misc.scss` syntax to be in line with latest Sass syntax
- Handle missing theme updates
    - Fix trajectory-index color-theme not always updated (#896)
    - Fix bond cylinders not updated on size-theme change with `adjustCylinderLength` enabled (#1215)
- Use `OES_texture_float_linear` for SSAO when available

## [v4.4.1] - 2024-06-30

- Clean `solidInterior` transparent cylinders
- Create a transformer to deflate compressed data
- Adjust Quick Styles panel button labels
- Improve camera interpolation code (interpolate camera rotation instead of just position)
- Mesoscale Explorer
    - Add `illustrative` coloring option
    - Press 'C' to toggle between center and zoom & center on click
    - Add entities selection description
    - Clicking a leaf node in the right panel tree will center each instance in turn
    - Add measurement controls to right panel
    - Mouse left click on label with snapshot key will load snapshot
    - Mouse hover over label with protein name highlight entities with the same name
    - Custom ViewportSnapshotDescription with custom MarkdowAnchor
        - \# other snapshots with a given key \[...](#key)
        - i highlight a protein with a given NAME \[...](iNAME)
        - g highlight a group with a given group type and group name \[...](ggrouptype.groupname)
        - h URLs with a given link \[...](http...)
    - Snapshot description panel window size and text can be resized and hidden with new icons
    - Add styles controls to right panel
    - Add viewport settings to left panel
    - Add app info component to left panel with interactive tour and doc link
- Fixes SSAO edge artifacts (#1122)
    - Add `reuseOcclusion` parameter to multi-sample pass
    - Add `blurDepthBias` parameter to occlusion pass
    - Handle near clip in SSAO blur
- Support reading score from B-factor in pLDDT color theme
- Add Cel-shading support
    - `celShaded` geometry parameter
    - `celSteps` renderer parameter
- Add the ability to customize the Snapshot Description component via `PluginUISpec.components.viewport.snapshotDescription`
- Add `doNotDisposeCanvas3DContext` option to `PluginContext.dispose`
- Remove support for density data from edmaps.rcsb.org

## [v4.3.0] - 2024-05-26

- Fix State Snapshots export animation (#1140)
- Add depth of field (dof) postprocessing effect
- Add `SbNcbrTunnels` extension for for visualizing tunnels in molecular structures from ChannelsDB (more info in [tunnels.md](./docs/docs/extensions/tunnels.md))
- Fix edge case in minimizing RMSD transform computation

## [v4.2.0] - 2024-05-04

- Add emissive material support
- Add bloom post-processing
- MolViewSpec extension: `loadMVS` supports `keepCamera` parameter
- Return StateTransform selectors from measurements API (addDistance, addAngle, etc.)
- Refactor transparency rendering
    - More uniform behavior for blended, wboit, dpoit
    - Fix issues with text & image geometry
- Fix render-spheres example (#1100)
    - Wrong step size in sphere geometry boundingSphere & groupmapping
    - Handle empty `instanceGrid` in renderer & renderable
- Fix bond assignment from `IndexPairBonds`
    - Can not always be cached in `ElementSetIntraBondCache`
    - Wrong operator checks in `findPairBonds`
- Fix SSAO artifacts (@corredD, #1082)
- Fix bumpiness artifacts (#1107, #1084)

## [v4.1.0] - 2024-03-31

- Add `VolumeTransform` to translate/rotate a volume like in a structure superposition
- Fix BinaryCIF encoder edge cases caused by re-encoding an existing BinaryCIF file
- Fix edge-case where width/height in InputObserver are not correct
- Fix transparency rendering fallback (#1058)
- Fix SSAO broken when `OES_texture_float_linear` is unavailable
- Add `normalOffset` to `external-volume` color theme
    - This can give results similar to pymol's surface_ramp_above_mode=1
- Add `rotation` parameter to skybox background

## [v4.0.1] - 2024-02-19

- Fix BinaryCIF decoder edge cases. Fixes mmCIF model export from data provided by ModelServer.
- MolViewSpec extension: support for MVSX file format
- Revert "require WEBGL_depth_texture extension" & "remove renderbuffer use"

## [v4.0.0] - 2024-02-04

- Add Mesoscale Explorer app for investigating large systems
- [Breaking] Remove `cellpack` extension (superseded by Mesoscale Explorer app)
- [Breaking] Set minimal node.js version to 18
- [Breaking] Generalize rcsb/assembly-symmetry/ extension
    - Move to assembly-symmetry/
    - Remove RCSB specific dependencies and prefixes
- [Breaking] Require `WEBGL_depth_texture` webgl extension
    - Remove `renderbuffer` use
- [Breaking] Change build target to ES2018
    - Custom builds only require ES6 for dependencies like immer.js
- [Breaking] Changed `createPluginUI`
    - The function now takes a single `options` argument
    - The caller must specify a `render` method that mounts the Mol* react component to DOM
        - A default `renderReact18` method is provided, but needs to be imported separately
        - To support React 16 and 17, `ReactDOM.render` can be passed
- Improve `SetUtils` performance using ES6 features
- [Breaking] Reduce memory usage of `SymmetryOperator.ArrayMapping`
    - Requires calling methods from instance
- [Breaking] Fix `mol-model/structure/model/properties/seconday-structure.ts` file name (#938)
- [Breaking] Add `Canvas3DContext` runtime props
    - Props: pixelScale, pickScale, transparency (blended, wboit, dpoit)
    - Replaces instantiation-time attribs
- [Breaking] Change default compile target to ES2018
- [Breaking] Add culling & LOD support
    - Cull per-object and per-instance
    - Cull based on frustum and camera distance
    - LOD visibility based on camera distance
    - Special LOD mode for spheres with automatic levels
    - Occlusion culling (only WebGL2)
        - Hi-Z pass
        - Cull based on previous frame's Hi-Z buffer
- Add stochastic/dithered transparency to fade overlapping LODs in and out
- Add "Automatic Detail" preset that shows surface/cartoon/ball & stick based on camera distance

## [v3.45.0] - 2024-02-03

- Add color interpolation to impostor cylinders
- MolViewSpec components are applicable only when the model has been loaded from MolViewSpec
- Add `snapshotKey` and `tooltip` params to loci `LabelRepresentation`
- Update `FocusLoci` behavior to support `snapshotKey` param
  - Clicking a visual with `snapshotKey` will trigger that snapshot
- Render multiline loci label tooltips as Markdown
- `ParamDefinition.Text` updates:
  - Support `multiline` inputs
  - Support `placeholder` parameter
  - Support `disableInteractiveUpdates` to only trigger updates once the control loses focus
- Move dependencies related to the headless context from optional deps to optional peer deps

## [v3.44.0] - 2024-01-06

- Add new `cartoon` visuals to support atomic nucleotide base with sugar
- Add `thicknessFactor` to `cartoon` representation for scaling nucleotide block/ring/atomic-fill visuals
- Use bonds from `_struct_conn` in mmCIF files that use `label_seq_id`
- Fix measurement label `offsetZ` default: not needed when `scaleByRadius` is enbaled
- Support for label rendering in HeadlessPluginContext
- MolViewSpec extension
  - Support all X11 colors
  - Support relative URIs
  - CLI tools: mvs-validate, mvs-render, mvs-print-schema
  - Labels applied in one node
- ModelServer SDF/MOL2 ligand export: fix atom indices when additional atoms are present
- Avoid showing (and calculating) inter-unit bonds for huge structures
- Fixed `DragOverlay` on WebKit/Safari browsers

## [v3.43.1] - 2023-12-04

- Fix `react-markdown` dependency

## [v3.43.0] - 2023-12-02

- Fix `State.tryGetCellData` (return type & data check)
- Don't change camera.target unless flyMode or pointerLock are enabled
- Handle empty CIF files
- Snapshot improvements:
    - Add `key` property
    - Ability to existing snapshot name, key, and description
    - Support markdown in descriptions (ignores all HTML tags)
    - Ability to link to snapshots by key from descriptions
    - Separate UI control showing description of the current snapshot
- Do not activate drag overlay for non-file content
- Add `structure-element-sphere` visual to `spacefill` representation
- Fix missing `await` in `HeadlessPluginContext.saveStateSnapshot`
- Added support for providing custom sequence viewers to the plugin spec
- MolViewSpec extension (MVS)
- Add URL parameters `mvs-url`, `mvs-data`, `mvs-format`
- Add drag&drop for `.mvsj` files
- Fix `bumpiness` scaling with `ignoreLight` enabled
- Add `transforms` & `label` params to `ShapeFromPly`
- Optimize `LociSelectManager.selectOnly` to avoid superfluous loci set operations
- Dispose of viewer on `unload` event to aid GC

## [v3.42.0] - 2023-11-05

- Fix handling of PDB files with insertion codes (#945)
- Fix de-/saturate of colors with no hue
- Improve `distinctColors` function
    - Add `sort` and `sampleCountFactor` parameters
    - Fix clustering issues
- Add `clipPrimitive` option to spheres geometry, clipping whole spheres instead of cutting them
- Add `DragAndDropManager`
- Add `options` support for default bond labels

## [v3.41.0] - 2023-10-15

- Add `PluginContext.initialized` promise & support for it in the `Plugin` UI component.
- Fix undesired interaction between settings panel and the panel on the right.
- Add ability to customize server parameters for `RCSBAssemblySymmetry`.

## [v3.40.1] - 2023-09-30

- Do not call `updateFocusRepr` if default `StructureFocusRepresentation` isn't present.
- Treat "tap" as a click in `InputObserver`
- ModelServer ligand queries: fix atom count reported by SDF/MOL/MOL2 export
- CCD extension: Make visuals for aromatic bonds configurable
- Add optional `file?: CifFile` to `MmcifFormat.data`
- Add support for webgl extensions
    - `WEBGL_clip_cull_distance`
    - `EXT_conservative_depth`
    - `WEBGL_stencil_texturing`
    - `EXT_clip_control`
- Add `MultiSampleParams.reduceFlicker` (to be able to switch it off)
- Add `alphaThickness` parameter to adjust alpha of spheres for radius
- Ability to hide "right" panel from simplified viewport controls
- Add `blockIndex` parameter to TrajectoryFromMmCif
- Fix bounding sphere calculation for "element-like" visuals
- Fix RCSB PDB validation report URL
- Add sharpening postprocessing option
- Take pixel-ratio into account for outline scale
- Gracefully handle missing HTMLImageElement
- Fix pixel-ratio changes not applied to all render passes

## [v3.39.0] - 2023-09-02

- Add some elements support for `guessElementSymbolString` function
- Faster bounding rectangle calculation for imposter spheres
- Allow toggling of hydrogens as part of `LabelTextVisual`

## [v3.38.3] - 2023-07-29

- Fix imposter spheres not updating, e.g. in trajectories (broke in v3.38.0)

## [v3.38.2] - 2023-07-24

- Don't rely solely on `chem_comp_atom` when detecting CCD files (#877)
- Actually support non-physical keys in `Bindings.Trigger.code`

## [v3.38.1] - 2023-07-22

- Fix pixel-scale not updated in SSAO pass

## [v3.38.0] - 2023-07-18

- Fix display issue with SIFTS mapping
- Support non-physical keys in `Bindings.Trigger.code`
- Update `getStateSnapshot` to only overwrite current snapshot if it was created automatically
- Fix distinct palette's `getSamples` infinite loop
- Add 'NH2', 'FOR', 'FMT' to `CommonProteinCaps`
- Add `opened` event to `PluginStateSnapshotManager`
- Properly switch-off fog
- Add `approximate` option for spheres rendering
- Reduce `Spheres` memory usage
    - Derive mapping from VertexID
    - Pull position and group from texture
- Add `Euler` math primitive
- Add stride option to element sphere & point visuals
- Add `disabledExtensions` field to default viewer's options
- Add `LRUCache.remove`
- Add 'Chain Instance' and 'Uniform' options for 'Carbon Color' param (in Color Theme: Element Symbol)

## [v3.37.1] - 2023-06-20

- Fix issues with wboit/dpoit in large scenes
- Fix lines, text, points rendering (broken in v3.37.0)

## [v3.37.0] - 2023-06-17

- Add `inverted` option to `xrayShaded` parameter
- Model-export extension: Add ability to set a file name for structures
- Add `contextHash` to `SizeTheme`
- Add mipmap-based blur for image backgrounds

## [v3.36.1] - 2023-06-11

- Allow parsing of CCD ligand files
- Add dedicated wwPDB CCD extension to align and visualize ideal & model CCD coordinates
- Make operators in `IndexPairBonds` a directed property
- Remove erroneous bounding-box overlap test in `Structure.eachUnitPair`
- Fix `EdgeBuilder.addNextEdge` for loop edges
- Optimize inter unit bond compute
- Ensure consistent state for volume representation (#210)
- Improve SSAO for thin geometry (e.g. lines)
- Add snapshot support for structure selections
- Add `nucleicProfile` parameter to cartoon representation
- Add `cartoon` theme with separate colorings for for mainchain and sidechain visuals

## [v3.35.0] - 2023-05-14

- Enable odd dash count (1,3,5)
- Add principal axes spec and fix edge cases
- Add a uniform color theme for NtC tube that still paints residue and segment dividers in a different color
- Mesh exporter improvements
    - Support points & lines in glTF export
    - Set alphaMode and doubleSided in glTF export
    - Fix flipped cylinder caps
- Fix bond assignments `struct_conn` records referencing waters
- Add StructConn extension providing functions for inspecting struct_conns
- Fix `PluginState.setSnapshot` triggering unnecessary state updates
- Fix an edge case in the `mol-state`'s `State` when trying to apply a transform to an existing Null object
- Add `SbNcbrPartialCharges` extension for coloring and labeling atoms and residues by partial atomic charges
  - uses custom mmcif categories `_sb_ncbr_partial_atomic_charges_meta` and `_sb_ncbr_partial_atomic_charges` (more info in [README.md](./src/extensions/sb-ncbr/README.md))
- Parse HEADER record when reading PDB file
- Support `ignoreHydrogens` in interactions representation
- Add hydroxyproline (HYP) commonly present in collagen molecules to the list of amino acids
- Fix assemblies for Archive PDB files (do not generate unique `label_asym_id` if `REMARK 350` is present)
- Add additional functions to `core.math` in `mol-script`
    - `cantorPairing`, `sortedCantorPairing`, `invertCantorPairing`,
    - `trunc`, `sign`

## [v3.34.0] - 2023-04-16

- Avoid `renderMarkingDepth` for fully transparent renderables
- Remove `camera.far` doubling workaround
- Add `ModifiersKeys.areNone` helper function
- Do not render NtC tube segments unless all required atoms are present in the structure
- Fix rendering issues caused by VAO reuse
- Add "Zoom All", "Orient Axes", "Reset Axes" buttons to the "Reset Camera" button
- Improve trackball move-state handling when key bindings use modifiers
- Fix rendering with very small viewport and SSAO enabled
- Fix `.getAllLoci` for structure representations with `structure.child`
- Fix `readAllLinesAsync` refering to dom length property
- Make mol-util/file-info node compatible
- Add `eachLocation` to representation/visual interface

## [v3.33.0] - 2023-04-02

- Handle resizes of viewer element even when window remains the same size
- Throttle canvas resize events
- Selection toggle buttons hidden if selection mode is off
- Camera focus loci bindings allow reset on click-away to be overridden
- Input/controls improvements
    - Move or fly around the scene using keys
    - Pointer lock to look around scene
    - Toggle spin/rock animation using keys
- Apply bumpiness as lightness variation with `ignoreLight`
- Remove `JSX` reference from `loci-labels.ts`
- Fix overpaint/transparency/substance smoothing not updated when geometry changes
- Fix camera project/unproject when using offset viewport
- Add support for loading all blocks from a mmcif file as a trajectory
- Add `Frustum3D` and `Plane3D` math primitives
- Include `occupancy` and `B_iso_or_equiv` when creating `Conformation` from `Model`
- Remove LazyImports (introduced in v3.31.1)

## [v3.32.0] - 2023-03-20

- Avoid rendering of fully transparent renderables
- Add occlusion color parameter
- Fix issue with outlines and orthographic camera
- Reduce over-blurring occlusion at larger view distances
- Fix occlusion artefact with non-canvas viewport and pixel-ratio > 1
- Update nodejs-shims conditionals to handle polyfilled document object in NodeJS environment.
- Ensure marking edges are at least one pixel wide
- Add exposure parameter to renderer
- Only trigger marking when mouse is directly over canvas
- Fix blurry occlusion in screenshots
- [Breaking] Add `setFSModule` to `mol-util/data-source` instead of trying to trick WebPack

## [v3.31.4] - 2023-02-24

- Allow link cylinder/line `dashCount` set to '0'
- Stop animation loop when disposing `PluginContext` (thanks @gfrn for identifying the issue)

## [v3.31.3] - 2023-02-22

- Fix impostor bond visuals not correctly updating on `sizeFactor` changes
- Fix degenerate case in PCA
- Fix near clipping avoidance in impostor shaders
- Update `fs` import in `data-source.ts`

## [v3.31.2] - 2023-02-12

- Fix exit code of volume pack executable (pack.ts). Now exits with non-0 status when an error happens
- Remove pca transform from components ui focus (too distracting)
- Fix artefacts with opaque outlines behind transparent objects
- Fix polymer trace visual not updating
- Fix use of `WEBGL_provoking_vertex`

## [v3.31.1] - 2023-02-05

- Improve Component camera focus based on the PCA of the structure and the following rules:
    - The first residue should be in first quadrant if there is only one chain
    - The average position of the residues of the first chain should be in the first quadrant if there is more than one chain
- Add `HeadlessPluginContext` and `HeadlessScreenshotHelper` to be used in Node.js
- Add example `image-renderer`
- Fix wrong offset when rendering text with orthographic projection
- Update camera/handle helper when `devicePixelRatio` changes
- Add various options to customize the axes camera-helper
- Fix issue with texture-mesh color smoothing when changing themes
- Add fast boundary helper and corresponding unit trait
- Add Observable for Canvas3D commits

## [v3.30.0] - 2023-01-29

- Improve `Dnatco` extension
    - Factor out common code in `Dnatco` extension
    - Add `NtC tube` visual. Applicable for structures with NtC annotation
    - [Breaking] Rename `DnatcoConfalPyramids` to `DnatcoNtCs`
- Improve boundary calculation performance
- Add option to create & include images in state snapshots
- Fix SSAO artefacts with high bias values
- Fix SSAO resolution scale parameter handling
- Improve outlines, visually more stable at different view distances

## [v3.29.0] - 2023-01-15

- `meshes` extension: Fixed a bug in mesh visualization (show backfaces when opacity < 1)
- Add color quick select control to Volume controls
- Fix `dropFiles` bug
- Fix some cyclic imports and reduce the use of const enums. This should make it easier to use the library with the `isolatedModules: true` TS config.
- Fix `dropFiles` bug (#679)
- Add `input type='color'` picker to `CombinedColorControl`
- Set `ParameterMappingControl` disabled when state is updating
- Performance tweaks
    - Update clip `defines` only when changed
    - Check for identity in structure/unit areEqual methods
    - Avoid cloning of structure representation parameters
    - Make SymmetryOperator.createMapping monomorphic
    - Improve bonding-sphere calculation
    - Defer Scene properties calculation (markerAverage, opacityAverage, hasOpaque)
    - Improve checks in in UnitsRepresentation setVisualState
- Add StructureElement.Loci.forEachLocation
- Add RepresentationRegistry.clear and ThemeRegistry.clear
- Add generic Loci support for overpaint, substance, clipping themes
- Add `.getCenter` and `.center` to `Camera`
- Add support to dim unmarked groups
- Add support for marker edge strength

## [v3.28.0] - 2022-12-20

- Show histogram in direct volume control point settings
- Add `solidInterior` parameter to sphere/cylinder impostors
- [Breaking] Tweak `ignoreHydrogens` non-polar handling (introduced in 3.27.0)
- Add `meshes` and `volumes-and-segmentations` extensions
    - See https://molstarvolseg.ncbr.muni.cz/ for more info
- Fix missing support for info in `ParamDefinition.Converted`
- Add support for multi-visual volume representations
- Improve volume isosurface bounding-sphere
- Add basic volume segmentation support to core
    - Add `Volume.Segment` model
    - Add `Segmentation` custom volume property
    - Add `SegmentRepresentation` representation
    - Add `volume-segment` color theme
- Fix GPU marching cubes failing for large meshes with webgl2 (due to use of float16)

## [v3.27.0] - 2022-12-15

- Add an `includeTransparent` parameter to hide/show outlines of components that are transparent
- Fix 'once' for animations of systems with many frames
- Better guard against issue (black fringes) with bumpiness in impostors
- Improve impostor shaders
    - Fix sphere near-clipping with orthographic projection
    - Fix cylinder near-clipping
    - Add interior cylinder caps
    - Add per-pixel object clipping
- Fix `QualityAssessment` assignment bug for structures with different auth vs label sequence numbering
- Refresh `ApplyActionControl`'s param definition when toggling expanded state
- Fix `struct_conn` bond assignment for ions
- Ability to show only polar hydrogens

## [v3.26.0] - 2022-12-04

- Support for ``powerPreference`` webgl attribute. Add ``PluginConfig.General.PowerPreference`` and ``power-preference`` Viewer GET param.
- Excluded common protein caps `NME` and `ACE` from the ligand selection query
- Add screen-space shadow post-processing effect
- Add "Structure Molecular Surface" visual
- Add `external-volume` theme (coloring of arbitrary geometries by user-selected volume)

## [v3.25.1] - 2022-11-20

- Fix edge-case in `Structure.eachUnitPair` with single-element units
- Fix 'auto' structure-quality for coarse models

## [v3.25.0] - 2022-11-16

- Fix handling of gzipped assets (reverts #615)

## [v3.24.0] - 2022-11-13

- Make `PluginContext.initContainer` checkered canvas background optional
- Store URL of downloaded assets to detect zip/gzip based on extension (#615)
- Add optional `operator.key`; can be referenced in `IndexPairBonds`
- Add overpaint/transparency/substance theme strength to representations
- Fix viewport color for transparent background

## [v3.23.0] - 2022-10-19

- Add `PluginContext.initContainer/mount/unmount` methods; these should make it easier to reuse a plugin context with both custom and built-in UI
- Add `PluginContext.canvas3dInitialized`
- `createPluginUI` now resolves after the 3d canvas has been initialized
- Change EM Volume Streaming default from `Whole Structure` to `Auto`

## [v3.22.0] - 2022-10-17

- Replace `VolumeIsosurfaceParams.pickingGranularity` param with `Volume.PickingGranuality`

## [v3.21.0] - 2022-10-17

- Add `VolumeIsosurfaceParams.pickingGranularity` param
- Prevent component controls collapsing when option is selected

## [v3.20.0] - 2022-10-16

- [Breaking] Rename the ``model-index`` color theme to ``trajectory-index``
- Add a new ``model-index`` color theme that uniquely colors each loaded model
- Add the new ``model-index`` and ``structure-index`` color themes as an option for the carbon color in the ``element-symbol`` and ``ilustrative`` color themes
- Add ``structure-index`` color theme that uniquely colors each root structure
- Add ``nearest`` method to ``Lookup3D``
- Add mipmap-based blur for skybox backgrounds

## [v3.19.0] - 2022-10-01

- Fix "empty textures" error on empty canvas
- Optimize BinaryCIF integer packing encoder
- Fix dual depth peeling when post-processing is off or when rendering direct-volumes
- Add ``cameraClipping.minNear`` parameter
- Fix black artifacts on specular highlights with transparent background

## [v3.18.0] - 2022-09-17

- Integration of Dual depth peeling - OIT method
- Stereo camera improvements
    - Fix param updates not applied
    - Better param ranges and description
    - Add timer.mark for left/right camera

## [v3.17.0] - 2022-09-11

- [Fix] Clone ``Canvas3DParams`` when creating a ``Canvas3D`` instance to prevent shared state between multiple instances
- Add ``includeResidueTest`` option to ``alignAndSuperposeWithSIFTSMapping``
- Add ``parentDisplay`` param for interactions representation.
- [Experimental] Add support for PyMOL, VMD, and Jmol atom expressions in selection scripts
- Support for ``failIfMajorPerformanceCaveat`` webgl attribute. Add ``PluginConfig.General.AllowMajorPerformanceCaveat`` and ``allow-major-performance-caveat`` Viewer GET param.
- Fix handling of PDB TER records (#549)
- Add support for getting multiple loci from a representation (``.getAllLoci()``)
- Add ``key`` property to intra- and inter-bonds for referencing source data
- Fix click event triggered after move

## [v3.16.0] - 2022-08-25

- Support ``globalColorParams`` and ``globalSymmetryParams`` in common representation params
- Support ``label`` parameter in ``Viewer.loadStructureFromUrl``
- Fix ``ViewportHelpContent`` Mouse Controls section

## [v3.15.0] - 2022-08-23

- Fix wboit in Safari >=15 (add missing depth renderbuffer to wboit pass)
- Add 'Around Camera' option to Volume streaming
- Avoid queuing more than one update in Volume streaming

## [v3.14.0] - 2022-08-20

- Expose inter-bonds compute params in structure
- Improve performance of inter/intra-bonds compute
- Fix defaultAttribs handling in Canvas3DContext.fromCanvas
- Confal pyramids extension improvements
    - Add custom labels to Confal pyramids
    - Improve naming of some internal types in Confal pyramids extension coordinate
    - Add example mmCIF file with categories necessary to display Confal pyramids
    - Change the lookup logic of NtC steps from residues
- Add support for download of gzipped files
- Don't filter IndexPairBonds by element-based rules in MOL/SDF and MOL2 (without symmetry) models
- Fix Glycam Saccharide Names used by default
- Fix GPU surfaces rendering in Safari with WebGL2
- Add ``fov`` (Field of View) Canvas3D parameter
- Add ``sceneRadiusFactor`` Canvas3D parameter
- Add background pass (skybox, image, horizontal/radial gradient)
    - Set simple-settings presets via ``PluginConfig.Background.Styles``
    - Example presets in new backgrounds extension
    - Load skybox/image from URL or File (saved in session)
    - Opacity, saturation, lightness controls for skybox/image
    - Coverage (viewport or canvas) controls for image/gradient
- [Breaking] ``AssetManager`` needs to be passed to various graphics related classes
- Fix SSAO renderable initialization
- Reduce number of webgl state changes
    - Add ``viewport`` and ``scissor`` to state object
    - Add ``hasOpaque`` to scene object
- Handle edge cases where some renderables would not get (correctly) rendered
    - Fix text background rendering for opaque text
    - Fix helper scenes not shown when rendering directly to draw target
- Fix ``CustomElementProperty`` coloring not working

## [v3.13.0] - 2022-07-24

- Fix: only update camera state if manualReset is off (#494)
- Improve handling principal axes of points in a plane
- Add 'material' annotation support for textures
- More effort to avoid using ``flat`` qualifier in shaders: add ``dVaryingGroup``
- Enable ``immediateUpdate`` for iso level in isosurface and volume streaming controls
- Add support to download CCD from configurable URL

## [v3.12.1] - 2022-07-20

- Fix plugin behavior dispose logic to correctly unsubscribe observables.

## [v3.12.0] - 2022-07-17

- Add ``colorMarker`` option to Renderer. This disables the highlight and select marker at a shader level for faster rendering of large scenes in some cases.
- Bind shared textures only once per pass, not for each render item
- Fix missing 'material' annotation for some uniforms, causing unnecessary uniform updates
- Remove use of ``isnan`` in impostor shaders, not needed and causing slowdown
- Avoid using ``flat`` qualifier in shaders, causing slowdown
- Improve CellPack's ``adjustStyle`` option (disable ``colorMarker``, set component options, enable marking w/o ghost)
- Scan all entities when looking for ``struct_conn`` entries (fixes issue when the same ``label_asym_id`` is used in more than one entity)

## [v3.11.0] - 2022-07-04

- Add ``instanceGranularity`` option for marker, transparency, clipping, overpaint, substance data to save memory
- CellPack extension tweaks
    - Use instancing to create DNA/RNA curves to save memory
    - Enable ``instanceGranularity`` by default
    - Add ``adjustStyle`` option to LoadCellPackModel action (stylized, no multi-sample, no far clipping, chain picking)
- Structure Superposition now respects pivot's coordinate system

## [v3.10.2] - 2022-06-26

- Fix superfluous shader varying
- Improve use of gl_VertexID when possible

## [v3.10.1] - 2022-06-26

- Fix groupCount when updating TextureMesh-based visuals

## [v3.10.0] - 2022-06-24

- Add support for Glycam saccharide names
- Add ``PluginConfig.Viewport.ShowTrajectoryControls`` config option

## [v3.9.1] - 2022-06-19

- Fix missing ``super.componentWillUnmount()`` calls (@simeonborko)
- Fix missing ``uGroupCount`` update for visuals
- Fix missing aromatic bond display

## [v3.9.0] - 2022-05-30

- Improve picking by using drawbuffers (when available) to reduce number of drawcalls
- GPU timing support
    - Add ``timing-mode`` Viewer GET param
    - Add support for webgl timer queries
    - Add timer marks around GPU render & compute operations
- Volume Server CIF: Add check that a data block contains volume data before parsing
- Fix ``Scene.clear`` not clearing primitives & volumes arrays (@JonStargaryen)
- Fix rendering volumes when wboit is switched off and postprocessing is enabled

## [v3.8.2] - 2022-05-22

- Fix ``Scene.opacityAverage`` not taking xray shaded into account

## [v3.8.1] - 2022-05-14

- Fix issues with marking camera/handle helper (#433)
- Fix issues with array uniforms when running with headless-gl
- Fix Polymer Chain Instance coloring
- Improve performance of scene marker/opacity average calculation

## [v3.8.0] - 2022-04-30

- Add support for outlines around transparent objects
- Improve per-group transparency when wboit is switched off
- Improve ``ColorTheme`` typing with ``ColorType`` generic.
    - Defaults to ``ColorTypeLocation``
    - Set when using ``ColorTypeDirect`` or ``ColorTypeGrid``
- Fix case handling of ``struct_conf`` mmCIF enumeration field (#425)
- Fix ``allowTransparentBackfaces`` for per-group transparency
- Fix ``FormatRegistry.isApplicable`` returning true for unregistered formats
- Fix: handle building of ``GridLookup3D`` with zero cell size
- Fix ``ignoreLight`` for direct-volume rendering with webgl1
- Fix (non-black) outlines when using transparent background

## [v3.7.0] - 2022-04-13

- Fix ``xrayShaded`` for texture-mesh geometries
- [Breaking] Change ``allowTransparentBackfaces`` to ``transparentBackfaces`` with options ``off``, ``on``, ``opaque``. This was only added in 3.6.0, so allowing a breaking change here.
    - ``off``: don't show (default)
    - ``on``: show with transparency
    - ``opaque``: show fully opaque
- Add option to disable file drop overlay.

## [v3.6.2] - 2022-04-05

- ModelServer ligand queries: fixes for alternate locations, additional atoms & UNL ligand
- React 18 friendly ``useBehavior`` hook.

## [v3.6.1] - 2022-04-03

- Fix React18 related UI regressions.

## [v3.6.0] - 2022-04-03

- Check that model and coordinates have same element count when creating a trajectory
- Fix aromatic rings assignment: do not mix flags and planarity test
- Improve bonds assignment of coarse grained models: check for IndexPairBonds and exhaustive StructConn
- Fix unit mapping in bondedAtomicPairs MolScript query
- Improve pdb parsing: handle non unique atom and chain names (fixes #156)
- Fix volume streaming for entries with multiple contour lists
- Add ``allowTransparentBackfaces`` parameter to support double-sided rendering of transparent geometries
- Fix handling of case insensitive mmCIF enumeration fields (including entity.type)
- Fix ``disable-wboit`` Viewer GET param
- Add support for React 18.
    - Used by importing ``createPluginUI`` from ``mol-plugin-ui/react18``;
    - In Mol* 4.0, React 18 will become the default option.

## [v3.5.0] - 2022-03-25

- Fix issues with bounding-sphere & color-smoothing (mostly for small geometries)
- Support BCIF => CIF conversion in ``cif2bcif`` CLI tool

## [v3.4.0] - 2022-03-13

- Fix handling of mmcif with empty ``label_*`` fields
- Improve saccharide detection (compare against list from CCD)
- Fix legend label of hydrophobicity color theme
- Add ``LoadTrajectory`` action
- Add ``CustomImportControls`` to left panel
- Add Zenodo import extension (load structures, trajectories, volumes, and zip files)
- Fix loading of some compressed files within sessions
- Fix wrong element assignment for atoms with Charmm ion names
- Fix handling of empty symmetry cell data
- Add support for ``trr`` and ``nctraj`` coordinates files
- Add support for ``prmtop`` and ``top`` topology files

## [v3.3.1] - 2022-02-27

- Fix issue with unit boundary reuse (do at visual level instead)
- Add option to ignore ions for inter-unit bond computation

## [v3.3.0] - 2022-02-27

- Fix parsing contour-level from emdb v3 header files
- Fix invalid CSS (#376)
- Fix "texture not renderable" & "texture not bound" warnings (#319)
- Fix visual for bonds between two aromatic rings
- Fix visual for delocalized bonds (parsed from mmcif and mol2)
- Fix ring computation algorithm
- Add ``UnitResonance`` property with info about delocalized triplets
- Resolve marking in main renderer loop to improve overall performance
- Use ``throttleTime`` instead of ``debounceTime`` in sequence viewer for better responsiveness
- Change line geometry default ``scaleFactor`` to 2 (3 is too big after fixing line rendering)
- Trajectory animation performance improvements
    - Reuse ``Model.CoarseGrained`` for coordinate trajectories
    - Avoid calculating ``InterUnitBonds`` when ``Structure.parent`` ones are empty
    - Reuse unit boundary if sphere has not changed too much
    - Don't show 'inter-bond' and 'element-cross' visuals in line representations of polymerAndLigand preset
- Fix additional mononucleotides detected as polymer components
- Fix and improve ``canRemap`` handling in ``IntraUnitBonds``
- Reuse occlusion for secondary passes during multi-sampling
- Check if marking passes are needed before doing them
- Add ``resolutionScale`` parameter to allow trading quality of occlusion for performance

## [v3.2.0] - 2022-02-17

- Rename "best database mapping" to "SIFTS Mapping"
- Add schema and export support for ``atom_site.pdbx_sifts_xref_*`` fields
- Add schema export support for ``atom_site.pdbx_label_index`` field
- Add `traceOnly` parameter to chain/UniProt-based structure alignment
- Store ``IndexPairBonds`` as a dynamic property.

## [v3.1.0] - 2022-02-06

- Fix ``xrayShaded`` & ``ignoreLight`` params not working at the same time
- Add ``ignoreLight`` to component params
- Tweaks for cleaner default representation style
    - Cartoon: use ``nucleotide-ring`` instead of ``nucleotide-block``
    - Focus: use ``xrayShaded`` instead of opacity; adjust target size; don't show non-covalent interactions twice
- Fix representation preset side effects (changing post-processing parameters, see #363)
- Add Quick Styles panel (default, illustrative, stylized)
- Fix exported structure missing secondary-structure categories (#364)
- Fix volume streaming error message: distinguish between missing data and server error (#364)

## [v3.0.2] - 2022-01-30

- Fix color smoothing of elongated structures (by fixing ``Sphere.expand`` for spheres with highly directional extrema)
- Fix entity label not displayed when multiple instances of the same entity are highlighted
- Fix empty elements created in ``StructureElement.Loci.extendToAllInstances``
- Measurement options tweaks (allow larger ``textSize``; make ``customText`` essential)
- Fix visual visibility sync edge case when changing state snapshots

## [v3.0.1] - 2022-01-27

- Fix marking pass not working with ``transparentBackground``
- Fix pdbe xray maps url not https
- Fix entity-id color theme broken for non-IHM models
- Improve/fix marking of ``InteractionsInterUnitVisual`` (mark when all contact-feature members are given)
- Add missing "entity-id" and "enity-source" options for carbon coloring to "element-symbol" color theme
- Fix VolumeServer/query CLI
- Support automatic iso-value adjustment for VolumeServer data in ``Viewer.loadVolumeFromUrl``
- Emit drag event whenever started within viewport (not only for non-empty loci)

## [v3.0.0] - 2022-01-23

- Assembly handling tweaks:
    - Do not include suffix for "identity assembly operators"
    - Do not include assembly-related categories to export if the structure was composed from an assembly
    - Special case for ``structAsymMap`` if Mol* asym id operator mapping is present
- Support for opening ZIP files with multiple entries
- Add Model Export extension
- Bugfix: Automatically treat empty string as "non-present" value in BinaryCIF writer.
- Fix coarse model support in entity-id color theme
- Fix marking of carbohydrate visuals (whole chain could get marked instead of single residue)
- Add custom colors to "element-symbol", "molecule-type", "residue-name", and "secondary-structure" themes
- Support/bugfixes for ``atom_site.pdbx_sifts_xref`` categories
- Improve/fix marking of ``InteractionsIntraUnitVisual`` (mark when all contact-feature members are given)

## [v3.0.0-dev.10] - 2022-01-17

- Fix ``getOperatorsForIndex``
- Pass animation info (current frame & count) to state animations
    - Fix camera stutter for "camera spin" animation
- Add formal charge parsing support for MOL/SDF files (thanks @ptourlas)
- [Breaking] Cleaner looking ``MembraneOrientationVisuals`` defaults
- [Breaking] Add rock animation to trackball controls
    - Add ``animate`` to ``TrackballControlsParams``, remove ``spin`` and ``spinSpeed``
    - Add ``animate`` to ``SimpleSettingsParams``, remove ``spin``
- Add "camera rock" state animation
- Add support for custom colors to "molecule-type" theme
- [Breaking] Add style parameter to "illustrative" color theme
    - Defaults to "entity-id" style instead of "chain-id"
- Add "illustrative" representation preset

## [v3.0.0-dev.9] - 2022-01-09

- Add PDBj as a ``pdb-provider`` option
- Move Viewer APP to a separate file to allow use without importing light theme & index.html
- Add symmetry support for mol2 files (only spacegroup setting 1)
- Fix mol2 files element symbol assignment
- Improve bond assignment from ``IndexPairBonds``
    - Add ``key`` field for mapping to source data
    - Fix assignment of bonds with unphysical length
- Fix label/stats of single atom selection in multi-chain units

## [v3.0.0-dev.8] - 2021-12-31

- Add ``PluginFeatureDetection`` and disable WBOIT in Safari 15.
- Add ``disable-wboit`` Viewer GET param
- Add ``prefer-webgl1`` Viewer GET param
- [Breaking] Refactor direct-volume rendering
    - Remove isosurface render-mode (use GPU MC instead)
    - Move coloring into theme (like for other geometries/renderables)
        - Add ``direct`` color type
        - Remove color from transfer-function (now only alpha)
        - Add direct-volume color theme support
        - Add volume-value color theme
- [Breaking] Use size theme in molecular/gaussian surface & label representations
    - This is breaking because it was hardcoded to ``physical`` internally but the repr size theme default was ``uniform`` (now ``physical``)

## [v3.0.0-dev.7] - 2021-12-20

- Reduce number of created programs/shaders
    - Support specifying variants when creating graphics render-items
    - Change double-side shader param from define to uniform
    - Remove dMarkerType shader define (use uMarker as needed)
    - Support to ignore defines depending on the shader variant
    - Combine pickObject/pickInstance/pickGroup shader variants into one
    - Combine markingDepth/markingMask shader variants into one
    - Correctly set shader define flags for overpaint, transparency, substance, clipping
- [Breaking] Add per-object clip rendering properties (variant/objects)
    - ``SimpleSettingsParams.clipping.variant/objects`` and ``RendererParams.clip`` were removed

## [v3.0.0-dev.6] - 2021-12-19

- Enable temporal multi-sampling by default
    - Fix flickering during marking with camera at rest
- Enable ``aromaticBonds`` in structure representations by default
- Add ``PluginConfig.Structure.DefaultRepresentationPreset``
- Add ModelArchive support
    - schema extensions (e.g., AlphaFold uses it for the pLDDT score)
    - ModelArchive option in DownloadStructure action
    - ``model-archive`` GET parameter for Viewer app
    - ``Viewer.loadModelArchive`` method
- Improve support for loading AlphaFold structures
    - Automatic coloring by pLDDT
    - AlphaFold DB option in DownloadStructure action
    - ``afdb`` GET parameter for Viewer app
    - ``Viewer.loadAlphaFoldDb`` method
- Add QualityAssessment extension (using data from ma_qa_metric_local mmcif category)
    - pLDDT & qmean score: coloring, repr presets, molql symbol, loci labels (including avg for mutli-residue selections)
    - pLDDT: selection query
- Warn about erroneous symmetry operator matrix (instead of throwing an error)
- Added ``createPluginUI`` to ``mol-plugin-ui``
    - Support ``onBeforeUIRender`` to make sure initial UI works with custom presets and similar features.
- [Breaking] Removed ``createPlugin`` and ``createPluginAsync`` from ``mol-plugin-ui``
    - Please use ``createPluginUI`` instead
- Improve aromatic bonds handling
    - Don't detect aromatic bonds for rings < 5 atoms based on planarity
    - Prefer atoms in aromatic rings as bond reference positions

## [v3.0.0-dev.5] - 2021-12-16

- Fix initial camera reset not triggering for some entries.

## [v3.0.0-dev.4] - 2021-12-14

- Add ``bumpiness`` (per-object and per-group), ``bumpFrequency`` & ``bumpAmplitude`` (per-object) render parameters (#299)
- Change ``label`` representation defaults: Use text border instead of rectangle background
- Add outline color option to renderer
- Fix false positives in Model.isFromPdbArchive
- Add drag and drop support for loading any file, including multiple at once
    - If there are session files (.molx or .molj) among the dropped files, only the first session will be loaded
- Add drag and drop overlay
- Safari 15.1 - 15.3 WebGL 2 support workaround
- [Breaking] Move ``react`` and ``react-dom`` to ``peerDependencies``. This might break some builds.

## [v3.0.0-dev.3] - 2021-12-4

- Fix OBJ and USDZ export

## [v3.0.0-dev.2] - 2021-12-1

- Do not include tests and source maps in NPM package

## [v3.0.0-dev.0] - 2021-11-28

- Add multiple lights support (with color, intensity, and direction parameters)
- [Breaking] Add per-object material rendering properties
    - ``SimpleSettingsParams.lighting.renderStyle`` and ``RendererParams.style`` were removed
- Add substance theme with per-group material rendering properties
- ``StructureComponentManager.Options`` state saving support
- ``ParamDefinition.Group.presets`` support

## [v2.4.1] - 2021-11-28

- Fix: allow atoms in aromatic rings to do hydrogen bonds

## [v2.4.0] - 2021-11-25

- Fix secondary-structure property handling
    - StructureElement.Property was incorrectly resolving type & key
    - StructureSelectionQuery helpers 'helix' & 'beta' were not ensuring property availability
- Re-enable VAO with better workaround (bind null elements buffer before deleting)
- Add ``Representation.geometryVersion`` (increments whenever the geometry of any of its visuals changes)
- Add support for grid-based smoothing of Overpaint and Transparency visual state for surfaces

## [v2.3.9] - 2021-11-20

- Workaround: switch off VAO support for now

## [v2.3.8] - 2021-11-20

- Fix double canvas context creation (in plugin context)
- Fix unused vertex attribute handling (track which are used, disable the rest)
- Workaround for VAO issue in Chrome 96 (can cause WebGL to crash on geometry updates)

## [v2.3.7] - 2021-11-15

- Added ``ViewerOptions.collapseRightPanel``
- Added ``Viewer.loadTrajectory`` to support loading "composed" trajectories (e.g. from gro + xtc)
- Fix: handle parent in Structure.remapModel
- Add ``rounded`` and ``square`` helix profile options to Cartoon representation (in addition to the default ``elliptical``)

## [v2.3.6] - 2021-11-8

- Add additional measurement controls: orientation (box, axes, ellipsoid) & plane (best fit)
- Improve aromatic bond visuals (add ``aromaticScale``, ``aromaticSpacing``, ``aromaticDashCount`` params)
- [Breaking] Change ``adjustCylinderLength`` default to ``false`` (set to true for focus representation)
- Fix marker highlight color overriding select color
- CellPack extension update
    - add binary model support
    - add compartment (including membrane) geometry support
    - add latest mycoplasma model example
- Prefer WebGL1 in Safari 15.1.

## [v2.3.5] - 2021-10-19

- Fix sequence viewer for PDB files with COMPND record and multichain entities.
- Fix index pair bonds order assignment

## [v2.3.4] - 2021-10-12

- Fix pickScale not taken into account in line/point shader
- Add pixel-scale, pick-scale & pick-padding GET params to Viewer app
- Fix selecting bonds not adding their atoms in selection manager
- Add ``preferAtoms`` option to SelectLoci/HighlightLoci behaviors
- Make the implicit atoms of bond visuals pickable
    - Add ``preferAtomPixelPadding`` to Canvas3dInteractionHelper
- Add points & crosses visuals to Line representation
- Add ``pickPadding`` config option (look around in case target pixel is empty)
- Add ``multipleBonds`` param to bond visuals with options: off, symmetric, offset
- Fix ``argparse`` config in servers.

## [v2.3.3] - 2021-10-01

- Fix direct volume shader

## [v2.3.2] - 2021-10-01

- Prefer WebGL1 on iOS devices until WebGL2 support has stabilized.

## [v2.3.1] - 2021-09-28

- Add Charmm saccharide names
- Treat missing occupancy column as occupancy of 1
- Fix line shader not accounting for aspect ratio
- [Breaking] Fix point repr & shader
    - Was unusable with ``wboit``
    - Replaced ``pointFilledCircle`` & ``pointEdgeBleach`` params by ``pointStyle`` (square, circle, fuzzy)
    - Set ``pointSizeAttenuation`` to false by default
    - Set ``sizeTheme`` to ``uniform`` by default
- Add ``markerPriority`` option to Renderer (useful in combination with edges of marking pass)
- Add support support for ``chem_comp_bond`` and ``struct_conn`` categories (fixes ModelServer behavior where these categories should have been present)
- Model and VolumeServer: fix argparse config

## [v2.3.0] - 2021-09-06

- Take include/exclude flags into account when displaying aromatic bonds
- Improve marking performance
    - Avoid unnecessary draw calls/ui updates when marking
    - Check if loci is superset of visual
    - Check if loci overlaps with unit visual
    - Ensure ``Interval`` is used for ranges instead of ``SortedArray``
    - Add uniform marker type
    - Special case for reversing previous mark
- Add optional marking pass
    - Outlines visible and hidden parts of highlighted/selected groups
    - Add highlightStrength/selectStrength renderer params

## [v2.2.3] - 2021-08-25

- Add ``invertCantorPairing`` helper function
- Add ``Mesh`` processing helper ``.smoothEdges``
- Smooth border of molecular-surface with ``includeParent`` enabled
- Hide ``includeParent`` option from gaussian-surface visuals (not particularly useful)
- Improved ``StructureElement.Loci.size`` performance (for marking large cellpack models)
- Fix new ``TransformData`` issues (camera/bounding helper not showing up)
- Improve marking performance (avoid superfluous calls to ``StructureElement.Loci.isWholeStructure``)

## [v2.2.2] - 2021-08-11

- Fix ``TransformData`` issues [#133](https://github.com/molstar/molstar/issues/133)
- Fix ``mol-script`` query compiler const expression recognition.

## [v2.2.1] - 2021-08-02

- Add surrounding atoms (5 Angstrom) structure selection query
- [Breaking] Add maxDistance prop to ``IndexPairBonds``
- Fix coordinateSystem not handled in ``Structure.asParent``
- Add ``dynamicBonds`` to ``Structure`` props (force re-calc on model change)
    - Expose as optional param in root structure transform helper
- Add overpaint support to geometry exporters
- ``InputObserver`` improvements
  - normalize wheel speed across browsers/platforms
  - support Safari gestures (used by ``TrackballControls``)
  - ``PinchInput.fractionDelta`` and use it in ``TrackballControls``

## [v2.2.0] - 2021-07-31

- Add ``tubularHelices`` parameter to Cartoon representation
- Add ``SdfFormat`` and update SDF parser to be able to parse data headers according to spec (hopefully :)) #230
- Fix mononucleotides detected as polymer components (#229)
- Set default outline scale back to 1
- Improved DCD reader cell angle handling (interpret near 0 angles as 90 deg)
- Handle more residue/atom names commonly used in force-fields
- Add USDZ support to ``geo-export`` extension.
- Fix ``includeParent`` support for multi-instance bond visuals.
- Add ``operator`` Loci granularity, selecting everything with the same operator name.
- Prefer ``_label_seq_id`` fields in secondary structure assignment.
- Support new EMDB API (https://www.ebi.ac.uk/emdb/api/entry/map/[EMBD-ID]) for EM volume contour levels.
- ``Canvas3D`` tweaks:
    - Update ``forceDraw`` logic.
    - Ensure the scene is re-rendered when viewport size changes.
    - Support ``noDraw`` mode in ``PluginAnimationLoop``.

## [v2.1.0] - 2021-07-05

- Add parameter for to display aromatic bonds as dashes next to solid cylinder/line.
- Add backbone representation
- Fix outline in orthographic mode and set default scale to 2.

## [v2.0.7] - 2021-06-23

- Add ability to specify ``volumeIndex`` in ``Viewer.loadVolumeFromUrl`` to better support Volume Server inputs.
- Support in-place reordering for trajectory ``Frame.x/y/z`` arrays for better memory efficiency.
- Fixed text CIF encoder edge cases (most notably single whitespace not being escaped).

## [v2.0.6] - 2021-06-01

- Add glTF (GLB) and STL support to ``geo-export`` extension.
- Protein crosslink improvements
    - Change O-S bond distance to allow for NOS bridges (doi:10.1038/s41586-021-03513-3)
    - Added NOS-bridges query & improved disulfide-bridges query
- Fix #178: ``IndexPairBonds`` for non-single residue structures (bug due to atom reordering).
- Add volumetric color smoothing for MolecularSurface and GaussianSurface representations (#173)
- Fix nested 3d grid lookup that caused results being overwritten in non-covalent interactions computation.
- Basic implementation of ``BestDatabaseSequenceMapping`` (parse from CIF, color theme, superposition).
- Add atom id ranges support to Selection UI.

## [v2.0.5] - 2021-04-26

- Ability to pass ``Canvas3DContext`` to ``PluginContext.fromCanvas``.
- Relative frame support for ``Canvas3D`` viewport.
- Fix bug in screenshot copy UI.
- Add ability to select residues from a list of identifiers to the Selection UI.
- Fix SSAO bugs when used with ``Canvas3D`` viewport.
- Support for  full pausing (no draw) rendering: ``Canvas3D.pause(true)``.
- Add ``MeshBuilder.addMesh``.
- Add ``Torus`` primitive.
- Lazy volume loading support.
- [Breaking] ``Viewer.loadVolumeFromUrl`` signature change.
    - ``loadVolumeFromUrl(url, format, isBinary, isovalues, entryId)`` => ``loadVolumeFromUrl({ url, format, isBinary }, isovalues, { entryId, isLazy })``
- Add ``TextureMesh`` support to ``geo-export`` extension.

## [v2.0.4] - 2021-04-20

- [WIP] Mesh export extension
- ``Structure.eachAtomicHierarchyElement`` (#161)
- Fixed reading multi-line values in SDF format
- Fixed Measurements UI labels (#166)

## [v2.0.3] - 2021-04-09

- Add support for ``ColorTheme.palette`` designed for providing gradient-like coloring.
- [Breaking] The ``zip`` function is now asynchronous and expects a ``RuntimeContext``. Also added ``Zip()`` returning a ``Task``.
- [Breaking] Add ``CubeGridFormat`` in ``alpha-orbitals`` extension.

## [v2.0.2] - 2021-03-29

- Add ``Canvas3D.getRenderObjects``.
- [WIP] Animate state interpolating, including model trajectories
- Recognise MSE, SEP, TPO, PTR and PCA as non-standard amino-acids.
- Fix VolumeFromDensityServerCif transform label

## [v2.0.1] - 2021-03-23

- Exclude tsconfig.commonjs.tsbuildinfo from npm bundle

## [v2.0.0] - 2021-03-23

Too many changes to list as this is the start of the changelog... Notably, default exports are now forbidden.<|MERGE_RESOLUTION|>--- conflicted
+++ resolved
@@ -12,8 +12,6 @@
 - Ignore `renderables` with empty draw count
 - Add experimental support for `esbuild` for development
   - Use `npm run dev` for faster development builds
-<<<<<<< HEAD
-=======
 - Use `StructureElement.Bundle` instead of expressions to serialize measurement elements
   - Fixes measurements not being supported for coarse models
 - Implementation of `ColorScale.createDiscrete` (#1458)
@@ -23,7 +21,6 @@
 - Fix an edge case in the UI when the user deletes all colors from the color list
 - Fix `ElementBondIterator` indices mapping logic for inter-unit bonds
 - Fix `pickPadding` and `pickScale` not updating `PickHelper`
->>>>>>> f664cb02
 
 ## [v4.12.0] - 2025-02-28
 
