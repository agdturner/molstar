# Change Log
All notable changes to this project will be documented in this file, following the suggestions of [Keep a CHANGELOG](http://keepachangelog.com/). This project adheres to [Semantic Versioning](http://semver.org/) for its most widely used - and defacto - public interfaces.

Note that since we don't clearly distinguish between a public and private interfaces there will be changes in non-major versions that are potentially breaking. If we make breaking changes to less used interfaces we will highlight it in here.

## [Unreleased]

<<<<<<< HEAD
- Add transparent ssao support
    - Fix ssao color not updating
    - Refactor postprocessing
    - Improve outlines     
=======
- Default to `blended` transparency on iOS due to `wboit` not being supported.
- Fix direct-volume with fog off (and on with `dpoit`) and transparent background on (#1286)
- Fix missing pre-multiplied alpha for `blended` & `wboit` with no fog (#1284)
>>>>>>> 39ad2f07

## [v4.7.1] - 2024-09-30

- Improve `resolutionMode` (#1279)
    - Add `auto` that picks `scaled` for mobile devices and `native` elsewhere
    - Add `resolution-mode` Viewer GET param
    - Add `PluginConfig.General.ResolutionMode` config item

## [v4.7.0] - 2024-09-29

- Add illumination mode
    - Path-traced SSGI
    - Automatic thickness (estimate)
        - Base thickness as max(backface depth) - min(frontface depth)
        - Per object density factor to adjust thickness
    - Progressively trace samples to keep viewport interactive
    - Toggle on/off by pressing "G"
    - `illumination` Viewer GET param
- Enables dXrayShaded define when rendering depth
- Fix handling of PDB files that have chains with same id separated by TER record (#1245)
- Sequence Panel: Improve visuals of unmodeled sequence positions (#1248)
- Fix no-compression xtc parser (#1258)
- Mol2 Reader: Fix mol2 status_bit read error (#1251)
- Fix shadows with multiple lights
- Fix impostor sphere interior normal when using orthographic projection
- Add `resolutionMode` parameter to `Canvas3DContext`
    - `scaled`, divides by `devicePixelRatio`
    - `native`, no changes
- Add `CustomProperty.Context.errorContext` to support reporting errors during loading of custom properties (#1254)
    - Use in MolViewSpec extension
- Mesoscale Explorer: fix color & style issues
- Remove use of deprecated SASS explicit color functions
- Allow "Components" section to display nested components created by "Apply Action > Selection".

## [v4.6.0] - 2024-08-28

- Add round-caps option on tubular alpha helices
- Fix missing Sequence UI update on state object removal (#1219)
- Improved prmtop format support (CTITLE, %COMMENT)
- Avoid calculating bonds for water units when `ignoreHydrogens` is on
- Add `Water` trait to `Unit`
- Improve entity-id coloring for structures with multiple models from the same source (#1221)
- Wrap screenshot & image generation in a `Task`
- AlphaFold DB: Add BinaryCIF support when fetching data
- PDB-Dev: Add support for 4-character PDB IDs (e.g., 8ZZC)
- Fix polymer-gap visual coloring with cartoon theme
- Add formal-charge color theme (#328)
- Add more coloring options to cartoon theme
- Use `CompressionStream` Browser API when available
- Add `pdbx_structure_determination_methodology` mmcif field and `Model` helpers
- Fix cartoon representation not updated when secondary structure changes
- Add Zhang-Skolnick secondary-structure assignment method which handles coarse-grained models (#49)
- Calculate bonds for coarse-grained models
- VolumeServer: Add `health-check` endpoint + `healthCheckPath` config prop to report service health
- ModelServer: Add `health-check` endpoint + `healthCheckPath` config prop to report service health

## [v4.5.0] - 2024-07-28

- Separated postprocessing passes
- Take into account explicit hydrogens when computing hydrogen bonds
- Fix DoF with pixel ratios =! 1
- Fix DoF missing transparent depth
- Fix trackball pinch zoom and add pan
- Fix aromatic link rendering when `adjustCylinderLength` is true
- Change trackball animate spin speed unit to radians per second
- Fix `mol-plugin-ui/skin/base/components/misc.scss` syntax to be in line with latest Sass syntax
- Handle missing theme updates
    - Fix trajectory-index color-theme not always updated (#896)
    - Fix bond cylinders not updated on size-theme change with `adjustCylinderLength` enabled (#1215)
- Use `OES_texture_float_linear` for SSAO when available

## [v4.4.1] - 2024-06-30

- Clean `solidInterior` transparent cylinders
- Create a transformer to deflate compressed data
- Adjust Quick Styles panel button labels
- Improve camera interpolation code (interpolate camera rotation instead of just position)
- Mesoscale Explorer
    - Add `illustrative` coloring option
    - Press 'C' to toggle between center and zoom & center on click
    - Add entities selection description
    - Clicking a leaf node in the right panel tree will center each instance in turn
    - Add measurement controls to right panel
    - Mouse left click on label with snapshot key will load snapshot
    - Mouse hover over label with protein name highlight entities with the same name
    - Custom ViewportSnapshotDescription with custom MarkdowAnchor
        - \# other snapshots with a given key \[...](#key)
        - i highlight a protein with a given NAME \[...](iNAME)
        - g highlight a group with a given group type and group name \[...](ggrouptype.groupname)
        - h URLs with a given link \[...](http...)
    - Snapshot description panel window size and text can be resized and hidden with new icons
    - Add styles controls to right panel
    - Add viewport settings to left panel
    - Add app info component to left panel with interactive tour and doc link
- Fixes SSAO edge artifacts (#1122)
    - Add `reuseOcclusion` parameter to multi-sample pass
    - Add `blurDepthBias` parameter to occlusion pass
    - Handle near clip in SSAO blur
- Support reading score from B-factor in pLDDT color theme
- Add Cel-shading support
    - `celShaded` geometry parameter
    - `celSteps` renderer parameter
- Add the ability to customize the Snapshot Description component via `PluginUISpec.components.viewport.snapshotDescription`
- Add `doNotDisposeCanvas3DContext` option to `PluginContext.dispose`
- Remove support for density data from edmaps.rcsb.org

## [v4.3.0] - 2024-05-26

- Fix State Snapshots export animation (#1140)
- Add depth of field (dof) postprocessing effect
- Add `SbNcbrTunnels` extension for for visualizing tunnels in molecular structures from ChannelsDB (more info in [tunnels.md](./docs/docs/extensions/tunnels.md))
- Fix edge case in minimizing RMSD transform computation

## [v4.2.0] - 2024-05-04

- Add emissive material support
- Add bloom post-processing
- MolViewSpec extension: `loadMVS` supports `keepCamera` parameter
- Return StateTransform selectors from measurements API (addDistance, addAngle, etc.)
- Refactor transparency rendering
    - More uniform behavior for blended, wboit, dpoit
    - Fix issues with text & image geometry
- Fix render-spheres example (#1100)
    - Wrong step size in sphere geometry boundingSphere & groupmapping
    - Handle empty `instanceGrid` in renderer & renderable
- Fix bond assignment from `IndexPairBonds`
    - Can not always be cached in `ElementSetIntraBondCache`
    - Wrong operator checks in `findPairBonds`
- Fix SSAO artifacts (@corredD, #1082)
- Fix bumpiness artifacts (#1107, #1084)

## [v4.1.0] - 2024-03-31

- Add `VolumeTransform` to translate/rotate a volume like in a structure superposition
- Fix BinaryCIF encoder edge cases caused by re-encoding an existing BinaryCIF file
- Fix edge-case where width/height in InputObserver are not correct
- Fix transparency rendering fallback (#1058)
- Fix SSAO broken when `OES_texture_float_linear` is unavailable
- Add `normalOffset` to `external-volume` color theme
    - This can give results similar to pymol's surface_ramp_above_mode=1
- Add `rotation` parameter to skybox background

## [v4.0.1] - 2024-02-19

- Fix BinaryCIF decoder edge cases. Fixes mmCIF model export from data provided by ModelServer.
- MolViewSpec extension: support for MVSX file format
- Revert "require WEBGL_depth_texture extension" & "remove renderbuffer use"

## [v4.0.0] - 2024-02-04

- Add Mesoscale Explorer app for investigating large systems
- [Breaking] Remove `cellpack` extension (superseded by Mesoscale Explorer app)
- [Breaking] Set minimal node.js version to 18
- [Breaking] Generalize rcsb/assembly-symmetry/ extension
    - Move to assembly-symmetry/
    - Remove RCSB specific dependencies and prefixes
- [Breaking] Require `WEBGL_depth_texture` webgl extension
    - Remove `renderbuffer` use
- [Breaking] Change build target to ES2018
    - Custom builds only require ES6 for dependencies like immer.js
- [Breaking] Changed `createPluginUI`
    - The function now takes a single `options` argument
    - The caller must specify a `render` method that mounts the Mol* react component to DOM
        - A default `renderReact18` method is provided, but needs to be imported separately
        - To support React 16 and 17, `ReactDOM.render` can be passed
- Improve `SetUtils` performance using ES6 features
- [Breaking] Reduce memory usage of `SymmetryOperator.ArrayMapping`
    - Requires calling methods from instance
- [Breaking] Fix `mol-model/structure/model/properties/seconday-structure.ts` file name (#938)
- [Breaking] Add `Canvas3DContext` runtime props
    - Props: pixelScale, pickScale, transparency (blended, wboit, dpoit)
    - Replaces instantiation-time attribs
- [Breaking] Change default compile target to ES2018
- [Breaking] Add culling & LOD support
    - Cull per-object and per-instance
    - Cull based on frustum and camera distance
    - LOD visibility based on camera distance
    - Special LOD mode for spheres with automatic levels
    - Occlusion culling (only WebGL2)
        - Hi-Z pass
        - Cull based on previous frame's Hi-Z buffer
- Add stochastic/dithered transparency to fade overlapping LODs in and out
- Add "Automatic Detail" preset that shows surface/cartoon/ball & stick based on camera distance

## [v3.45.0] - 2024-02-03

- Add color interpolation to impostor cylinders
- MolViewSpec components are applicable only when the model has been loaded from MolViewSpec
- Add `snapshotKey` and `tooltip` params to loci `LabelRepresentation`
- Update `FocusLoci` behavior to support `snapshotKey` param
  - Clicking a visual with `snapshotKey` will trigger that snapshot
- Render multiline loci label tooltips as Markdown
- `ParamDefinition.Text` updates:
  - Support `multiline` inputs
  - Support `placeholder` parameter
  - Support `disableInteractiveUpdates` to only trigger updates once the control loses focus
- Move dependencies related to the headless context from optional deps to optional peer deps

## [v3.44.0] - 2024-01-06

- Add new `cartoon` visuals to support atomic nucleotide base with sugar
- Add `thicknessFactor` to `cartoon` representation for scaling nucleotide block/ring/atomic-fill visuals
- Use bonds from `_struct_conn` in mmCIF files that use `label_seq_id`
- Fix measurement label `offsetZ` default: not needed when `scaleByRadius` is enbaled
- Support for label rendering in HeadlessPluginContext
- MolViewSpec extension
  - Support all X11 colors
  - Support relative URIs
  - CLI tools: mvs-validate, mvs-render, mvs-print-schema
  - Labels applied in one node
- ModelServer SDF/MOL2 ligand export: fix atom indices when additional atoms are present
- Avoid showing (and calculating) inter-unit bonds for huge structures
- Fixed `DragOverlay` on WebKit/Safari browsers

## [v3.43.1] - 2023-12-04

- Fix `react-markdown` dependency

## [v3.43.0] - 2023-12-02

- Fix `State.tryGetCellData` (return type & data check)
- Don't change camera.target unless flyMode or pointerLock are enabled
- Handle empty CIF files
- Snapshot improvements:
    - Add `key` property
    - Ability to existing snapshot name, key, and description
    - Support markdown in descriptions (ignores all HTML tags)
    - Ability to link to snapshots by key from descriptions
    - Separate UI control showing description of the current snapshot
- Do not activate drag overlay for non-file content
- Add `structure-element-sphere` visual to `spacefill` representation
- Fix missing `await` in `HeadlessPluginContext.saveStateSnapshot`
- Added support for providing custom sequence viewers to the plugin spec
- MolViewSpec extension (MVS)
- Add URL parameters `mvs-url`, `mvs-data`, `mvs-format`
- Add drag&drop for `.mvsj` files
- Fix `bumpiness` scaling with `ignoreLight` enabled
- Add `transforms` & `label` params to `ShapeFromPly`
- Optimize `LociSelectManager.selectOnly` to avoid superfluous loci set operations
- Dispose of viewer on `unload` event to aid GC

## [v3.42.0] - 2023-11-05

- Fix handling of PDB files with insertion codes (#945)
- Fix de-/saturate of colors with no hue
- Improve `distinctColors` function
    - Add `sort` and `sampleCountFactor` parameters
    - Fix clustering issues
- Add `clipPrimitive` option to spheres geometry, clipping whole spheres instead of cutting them
- Add `DragAndDropManager`
- Add `options` support for default bond labels

## [v3.41.0] - 2023-10-15

- Add `PluginContext.initialized` promise & support for it in the `Plugin` UI component.
- Fix undesired interaction between settings panel and the panel on the right.
- Add ability to customize server parameters for `RCSBAssemblySymmetry`.

## [v3.40.1] - 2023-09-30

- Do not call `updateFocusRepr` if default `StructureFocusRepresentation` isn't present.
- Treat "tap" as a click in `InputObserver`
- ModelServer ligand queries: fix atom count reported by SDF/MOL/MOL2 export
- CCD extension: Make visuals for aromatic bonds configurable
- Add optional `file?: CifFile` to `MmcifFormat.data`
- Add support for webgl extensions
    - `WEBGL_clip_cull_distance`
    - `EXT_conservative_depth`
    - `WEBGL_stencil_texturing`
    - `EXT_clip_control`
- Add `MultiSampleParams.reduceFlicker` (to be able to switch it off)
- Add `alphaThickness` parameter to adjust alpha of spheres for radius
- Ability to hide "right" panel from simplified viewport controls
- Add `blockIndex` parameter to TrajectoryFromMmCif
- Fix bounding sphere calculation for "element-like" visuals
- Fix RCSB PDB validation report URL
- Add sharpening postprocessing option
- Take pixel-ratio into account for outline scale
- Gracefully handle missing HTMLImageElement
- Fix pixel-ratio changes not applied to all render passes

## [v3.39.0] - 2023-09-02

- Add some elements support for `guessElementSymbolString` function
- Faster bounding rectangle calculation for imposter spheres
- Allow toggling of hydrogens as part of `LabelTextVisual`

## [v3.38.3] - 2023-07-29

- Fix imposter spheres not updating, e.g. in trajectories (broke in v3.38.0)

## [v3.38.2] - 2023-07-24

- Don't rely solely on `chem_comp_atom` when detecting CCD files (#877)
- Actually support non-physical keys in `Bindings.Trigger.code`

## [v3.38.1] - 2023-07-22

- Fix pixel-scale not updated in SSAO pass

## [v3.38.0] - 2023-07-18

- Fix display issue with SIFTS mapping
- Support non-physical keys in `Bindings.Trigger.code`
- Update `getStateSnapshot` to only overwrite current snapshot if it was created automatically
- Fix distinct palette's `getSamples` infinite loop
- Add 'NH2', 'FOR', 'FMT' to `CommonProteinCaps`
- Add `opened` event to `PluginStateSnapshotManager`
- Properly switch-off fog
- Add `approximate` option for spheres rendering
- Reduce `Spheres` memory usage
    - Derive mapping from VertexID
    - Pull position and group from texture
- Add `Euler` math primitive
- Add stride option to element sphere & point visuals
- Add `disabledExtensions` field to default viewer's options
- Add `LRUCache.remove`
- Add 'Chain Instance' and 'Uniform' options for 'Carbon Color' param (in Color Theme: Element Symbol)

## [v3.37.1] - 2023-06-20

- Fix issues with wboit/dpoit in large scenes
- Fix lines, text, points rendering (broken in v3.37.0)

## [v3.37.0] - 2023-06-17

- Add `inverted` option to `xrayShaded` parameter
- Model-export extension: Add ability to set a file name for structures
- Add `contextHash` to `SizeTheme`
- Add mipmap-based blur for image backgrounds

## [v3.36.1] - 2023-06-11

- Allow parsing of CCD ligand files
- Add dedicated wwPDB CCD extension to align and visualize ideal & model CCD coordinates
- Make operators in `IndexPairBonds` a directed property
- Remove erroneous bounding-box overlap test in `Structure.eachUnitPair`
- Fix `EdgeBuilder.addNextEdge` for loop edges
- Optimize inter unit bond compute
- Ensure consistent state for volume representation (#210)
- Improve SSAO for thin geometry (e.g. lines)
- Add snapshot support for structure selections
- Add `nucleicProfile` parameter to cartoon representation
- Add `cartoon` theme with separate colorings for for mainchain and sidechain visuals

## [v3.35.0] - 2023-05-14

- Enable odd dash count (1,3,5)
- Add principal axes spec and fix edge cases
- Add a uniform color theme for NtC tube that still paints residue and segment dividers in a different color
- Mesh exporter improvements
    - Support points & lines in glTF export
    - Set alphaMode and doubleSided in glTF export
    - Fix flipped cylinder caps
- Fix bond assignments `struct_conn` records referencing waters
- Add StructConn extension providing functions for inspecting struct_conns
- Fix `PluginState.setSnapshot` triggering unnecessary state updates
- Fix an edge case in the `mol-state`'s `State` when trying to apply a transform to an existing Null object
- Add `SbNcbrPartialCharges` extension for coloring and labeling atoms and residues by partial atomic charges
  - uses custom mmcif categories `_sb_ncbr_partial_atomic_charges_meta` and `_sb_ncbr_partial_atomic_charges` (more info in [README.md](./src/extensions/sb-ncbr/README.md))
- Parse HEADER record when reading PDB file
- Support `ignoreHydrogens` in interactions representation
- Add hydroxyproline (HYP) commonly present in collagen molecules to the list of amino acids
- Fix assemblies for Archive PDB files (do not generate unique `label_asym_id` if `REMARK 350` is present)
- Add additional functions to `core.math` in `mol-script`
    - `cantorPairing`, `sortedCantorPairing`, `invertCantorPairing`,
    - `trunc`, `sign`

## [v3.34.0] - 2023-04-16

- Avoid `renderMarkingDepth` for fully transparent renderables
- Remove `camera.far` doubling workaround
- Add `ModifiersKeys.areNone` helper function
- Do not render NtC tube segments unless all required atoms are present in the structure
- Fix rendering issues caused by VAO reuse
- Add "Zoom All", "Orient Axes", "Reset Axes" buttons to the "Reset Camera" button
- Improve trackball move-state handling when key bindings use modifiers
- Fix rendering with very small viewport and SSAO enabled
- Fix `.getAllLoci` for structure representations with `structure.child`
- Fix `readAllLinesAsync` refering to dom length property
- Make mol-util/file-info node compatible
- Add `eachLocation` to representation/visual interface

## [v3.33.0] - 2023-04-02

- Handle resizes of viewer element even when window remains the same size
- Throttle canvas resize events
- Selection toggle buttons hidden if selection mode is off
- Camera focus loci bindings allow reset on click-away to be overridden
- Input/controls improvements
    - Move or fly around the scene using keys
    - Pointer lock to look around scene
    - Toggle spin/rock animation using keys
- Apply bumpiness as lightness variation with `ignoreLight`
- Remove `JSX` reference from `loci-labels.ts`
- Fix overpaint/transparency/substance smoothing not updated when geometry changes
- Fix camera project/unproject when using offset viewport
- Add support for loading all blocks from a mmcif file as a trajectory
- Add `Frustum3D` and `Plane3D` math primitives
- Include `occupancy` and `B_iso_or_equiv` when creating `Conformation` from `Model`
- Remove LazyImports (introduced in v3.31.1)

## [v3.32.0] - 2023-03-20

- Avoid rendering of fully transparent renderables
- Add occlusion color parameter
- Fix issue with outlines and orthographic camera
- Reduce over-blurring occlusion at larger view distances
- Fix occlusion artefact with non-canvas viewport and pixel-ratio > 1
- Update nodejs-shims conditionals to handle polyfilled document object in NodeJS environment.
- Ensure marking edges are at least one pixel wide
- Add exposure parameter to renderer
- Only trigger marking when mouse is directly over canvas
- Fix blurry occlusion in screenshots
- [Breaking] Add `setFSModule` to `mol-util/data-source` instead of trying to trick WebPack

## [v3.31.4] - 2023-02-24

- Allow link cylinder/line `dashCount` set to '0'
- Stop animation loop when disposing `PluginContext` (thanks @gfrn for identifying the issue)

## [v3.31.3] - 2023-02-22

- Fix impostor bond visuals not correctly updating on `sizeFactor` changes
- Fix degenerate case in PCA
- Fix near clipping avoidance in impostor shaders
- Update `fs` import in `data-source.ts`

## [v3.31.2] - 2023-02-12

- Fix exit code of volume pack executable (pack.ts). Now exits with non-0 status when an error happens
- Remove pca transform from components ui focus (too distracting)
- Fix artefacts with opaque outlines behind transparent objects
- Fix polymer trace visual not updating
- Fix use of `WEBGL_provoking_vertex`

## [v3.31.1] - 2023-02-05

- Improve Component camera focus based on the PCA of the structure and the following rules:
    - The first residue should be in first quadrant if there is only one chain
    - The average position of the residues of the first chain should be in the first quadrant if there is more than one chain
- Add `HeadlessPluginContext` and `HeadlessScreenshotHelper` to be used in Node.js
- Add example `image-renderer`
- Fix wrong offset when rendering text with orthographic projection
- Update camera/handle helper when `devicePixelRatio` changes
- Add various options to customize the axes camera-helper
- Fix issue with texture-mesh color smoothing when changing themes
- Add fast boundary helper and corresponding unit trait
- Add Observable for Canvas3D commits

## [v3.30.0] - 2023-01-29

- Improve `Dnatco` extension
    - Factor out common code in `Dnatco` extension
    - Add `NtC tube` visual. Applicable for structures with NtC annotation
    - [Breaking] Rename `DnatcoConfalPyramids` to `DnatcoNtCs`
- Improve boundary calculation performance
- Add option to create & include images in state snapshots
- Fix SSAO artefacts with high bias values
- Fix SSAO resolution scale parameter handling
- Improve outlines, visually more stable at different view distances

## [v3.29.0] - 2023-01-15

- `meshes` extension: Fixed a bug in mesh visualization (show backfaces when opacity < 1)
- Add color quick select control to Volume controls
- Fix `dropFiles` bug
- Fix some cyclic imports and reduce the use of const enums. This should make it easier to use the library with the `isolatedModules: true` TS config.
- Fix `dropFiles` bug (#679)
- Add `input type='color'` picker to `CombinedColorControl`
- Set `ParameterMappingControl` disabled when state is updating
- Performance tweaks
    - Update clip `defines` only when changed
    - Check for identity in structure/unit areEqual methods
    - Avoid cloning of structure representation parameters
    - Make SymmetryOperator.createMapping monomorphic
    - Improve bonding-sphere calculation
    - Defer Scene properties calculation (markerAverage, opacityAverage, hasOpaque)
    - Improve checks in in UnitsRepresentation setVisualState
- Add StructureElement.Loci.forEachLocation
- Add RepresentationRegistry.clear and ThemeRegistry.clear
- Add generic Loci support for overpaint, substance, clipping themes
- Add `.getCenter` and `.center` to `Camera`
- Add support to dim unmarked groups
- Add support for marker edge strength

## [v3.28.0] - 2022-12-20

- Show histogram in direct volume control point settings
- Add `solidInterior` parameter to sphere/cylinder impostors
- [Breaking] Tweak `ignoreHydrogens` non-polar handling (introduced in 3.27.0)
- Add `meshes` and `volumes-and-segmentations` extensions
    - See https://molstarvolseg.ncbr.muni.cz/ for more info
- Fix missing support for info in `ParamDefinition.Converted`
- Add support for multi-visual volume representations
- Improve volume isosurface bounding-sphere
- Add basic volume segmentation support to core
    - Add `Volume.Segment` model
    - Add `Segmentation` custom volume property
    - Add `SegmentRepresentation` representation
    - Add `volume-segment` color theme
- Fix GPU marching cubes failing for large meshes with webgl2 (due to use of float16)

## [v3.27.0] - 2022-12-15

- Add an `includeTransparent` parameter to hide/show outlines of components that are transparent
- Fix 'once' for animations of systems with many frames
- Better guard against issue (black fringes) with bumpiness in impostors
- Improve impostor shaders
    - Fix sphere near-clipping with orthographic projection
    - Fix cylinder near-clipping
    - Add interior cylinder caps
    - Add per-pixel object clipping
- Fix `QualityAssessment` assignment bug for structures with different auth vs label sequence numbering
- Refresh `ApplyActionControl`'s param definition when toggling expanded state
- Fix `struct_conn` bond assignment for ions
- Ability to show only polar hydrogens

## [v3.26.0] - 2022-12-04

- Support for ``powerPreference`` webgl attribute. Add ``PluginConfig.General.PowerPreference`` and ``power-preference`` Viewer GET param.
- Excluded common protein caps `NME` and `ACE` from the ligand selection query
- Add screen-space shadow post-processing effect
- Add "Structure Molecular Surface" visual
- Add `external-volume` theme (coloring of arbitrary geometries by user-selected volume)

## [v3.25.1] - 2022-11-20

- Fix edge-case in `Structure.eachUnitPair` with single-element units
- Fix 'auto' structure-quality for coarse models

## [v3.25.0] - 2022-11-16

- Fix handling of gzipped assets (reverts #615)

## [v3.24.0] - 2022-11-13

- Make `PluginContext.initContainer` checkered canvas background optional
- Store URL of downloaded assets to detect zip/gzip based on extension (#615)
- Add optional `operator.key`; can be referenced in `IndexPairBonds`
- Add overpaint/transparency/substance theme strength to representations
- Fix viewport color for transparent background

## [v3.23.0] - 2022-10-19

- Add `PluginContext.initContainer/mount/unmount` methods; these should make it easier to reuse a plugin context with both custom and built-in UI
- Add `PluginContext.canvas3dInitialized`
- `createPluginUI` now resolves after the 3d canvas has been initialized
- Change EM Volume Streaming default from `Whole Structure` to `Auto`

## [v3.22.0] - 2022-10-17

- Replace `VolumeIsosurfaceParams.pickingGranularity` param with `Volume.PickingGranuality`

## [v3.21.0] - 2022-10-17

- Add `VolumeIsosurfaceParams.pickingGranularity` param
- Prevent component controls collapsing when option is selected

## [v3.20.0] - 2022-10-16

- [Breaking] Rename the ``model-index`` color theme to ``trajectory-index``
- Add a new ``model-index`` color theme that uniquely colors each loaded model
- Add the new ``model-index`` and ``structure-index`` color themes as an option for the carbon color in the ``element-symbol`` and ``ilustrative`` color themes
- Add ``structure-index`` color theme that uniquely colors each root structure
- Add ``nearest`` method to ``Lookup3D``
- Add mipmap-based blur for skybox backgrounds

## [v3.19.0] - 2022-10-01

- Fix "empty textures" error on empty canvas
- Optimize BinaryCIF integer packing encoder
- Fix dual depth peeling when post-processing is off or when rendering direct-volumes
- Add ``cameraClipping.minNear`` parameter
- Fix black artifacts on specular highlights with transparent background

## [v3.18.0] - 2022-09-17

- Integration of Dual depth peeling - OIT method
- Stereo camera improvements
    - Fix param updates not applied
    - Better param ranges and description
    - Add timer.mark for left/right camera

## [v3.17.0] - 2022-09-11

- [Fix] Clone ``Canvas3DParams`` when creating a ``Canvas3D`` instance to prevent shared state between multiple instances
- Add ``includeResidueTest`` option to ``alignAndSuperposeWithSIFTSMapping``
- Add ``parentDisplay`` param for interactions representation.
- [Experimental] Add support for PyMOL, VMD, and Jmol atom expressions in selection scripts
- Support for ``failIfMajorPerformanceCaveat`` webgl attribute. Add ``PluginConfig.General.AllowMajorPerformanceCaveat`` and ``allow-major-performance-caveat`` Viewer GET param.
- Fix handling of PDB TER records (#549)
- Add support for getting multiple loci from a representation (``.getAllLoci()``)
- Add ``key`` property to intra- and inter-bonds for referencing source data
- Fix click event triggered after move

## [v3.16.0] - 2022-08-25

- Support ``globalColorParams`` and ``globalSymmetryParams`` in common representation params
- Support ``label`` parameter in ``Viewer.loadStructureFromUrl``
- Fix ``ViewportHelpContent`` Mouse Controls section

## [v3.15.0] - 2022-08-23

- Fix wboit in Safari >=15 (add missing depth renderbuffer to wboit pass)
- Add 'Around Camera' option to Volume streaming
- Avoid queuing more than one update in Volume streaming

## [v3.14.0] - 2022-08-20

- Expose inter-bonds compute params in structure
- Improve performance of inter/intra-bonds compute
- Fix defaultAttribs handling in Canvas3DContext.fromCanvas
- Confal pyramids extension improvements
    - Add custom labels to Confal pyramids
    - Improve naming of some internal types in Confal pyramids extension coordinate
    - Add example mmCIF file with categories necessary to display Confal pyramids
    - Change the lookup logic of NtC steps from residues
- Add support for download of gzipped files
- Don't filter IndexPairBonds by element-based rules in MOL/SDF and MOL2 (without symmetry) models
- Fix Glycam Saccharide Names used by default
- Fix GPU surfaces rendering in Safari with WebGL2
- Add ``fov`` (Field of View) Canvas3D parameter
- Add ``sceneRadiusFactor`` Canvas3D parameter
- Add background pass (skybox, image, horizontal/radial gradient)
    - Set simple-settings presets via ``PluginConfig.Background.Styles``
    - Example presets in new backgrounds extension
    - Load skybox/image from URL or File (saved in session)
    - Opacity, saturation, lightness controls for skybox/image
    - Coverage (viewport or canvas) controls for image/gradient
- [Breaking] ``AssetManager`` needs to be passed to various graphics related classes
- Fix SSAO renderable initialization
- Reduce number of webgl state changes
    - Add ``viewport`` and ``scissor`` to state object
    - Add ``hasOpaque`` to scene object
- Handle edge cases where some renderables would not get (correctly) rendered
    - Fix text background rendering for opaque text
    - Fix helper scenes not shown when rendering directly to draw target
- Fix ``CustomElementProperty`` coloring not working

## [v3.13.0] - 2022-07-24

- Fix: only update camera state if manualReset is off (#494)
- Improve handling principal axes of points in a plane
- Add 'material' annotation support for textures
- More effort to avoid using ``flat`` qualifier in shaders: add ``dVaryingGroup``
- Enable ``immediateUpdate`` for iso level in isosurface and volume streaming controls
- Add support to download CCD from configurable URL

## [v3.12.1] - 2022-07-20

- Fix plugin behavior dispose logic to correctly unsubscribe observables.

## [v3.12.0] - 2022-07-17

- Add ``colorMarker`` option to Renderer. This disables the highlight and select marker at a shader level for faster rendering of large scenes in some cases.
- Bind shared textures only once per pass, not for each render item
- Fix missing 'material' annotation for some uniforms, causing unnecessary uniform updates
- Remove use of ``isnan`` in impostor shaders, not needed and causing slowdown
- Avoid using ``flat`` qualifier in shaders, causing slowdown
- Improve CellPack's ``adjustStyle`` option (disable ``colorMarker``, set component options, enable marking w/o ghost)
- Scan all entities when looking for ``struct_conn`` entries (fixes issue when the same ``label_asym_id`` is used in more than one entity)

## [v3.11.0] - 2022-07-04

- Add ``instanceGranularity`` option for marker, transparency, clipping, overpaint, substance data to save memory
- CellPack extension tweaks
    - Use instancing to create DNA/RNA curves to save memory
    - Enable ``instanceGranularity`` by default
    - Add ``adjustStyle`` option to LoadCellPackModel action (stylized, no multi-sample, no far clipping, chain picking)
- Structure Superposition now respects pivot's coordinate system

## [v3.10.2] - 2022-06-26

- Fix superfluous shader varying
- Improve use of gl_VertexID when possible

## [v3.10.1] - 2022-06-26

- Fix groupCount when updating TextureMesh-based visuals

## [v3.10.0] - 2022-06-24

- Add support for Glycam saccharide names
- Add ``PluginConfig.Viewport.ShowTrajectoryControls`` config option

## [v3.9.1] - 2022-06-19

- Fix missing ``super.componentWillUnmount()`` calls (@simeonborko)
- Fix missing ``uGroupCount`` update for visuals
- Fix missing aromatic bond display

## [v3.9.0] - 2022-05-30

- Improve picking by using drawbuffers (when available) to reduce number of drawcalls
- GPU timing support
    - Add ``timing-mode`` Viewer GET param
    - Add support for webgl timer queries
    - Add timer marks around GPU render & compute operations
- Volume Server CIF: Add check that a data block contains volume data before parsing
- Fix ``Scene.clear`` not clearing primitives & volumes arrays (@JonStargaryen)
- Fix rendering volumes when wboit is switched off and postprocessing is enabled

## [v3.8.2] - 2022-05-22

- Fix ``Scene.opacityAverage`` not taking xray shaded into account

## [v3.8.1] - 2022-05-14

- Fix issues with marking camera/handle helper (#433)
- Fix issues with array uniforms when running with headless-gl
- Fix Polymer Chain Instance coloring
- Improve performance of scene marker/opacity average calculation

## [v3.8.0] - 2022-04-30

- Add support for outlines around transparent objects
- Improve per-group transparency when wboit is switched off
- Improve ``ColorTheme`` typing with ``ColorType`` generic.
    - Defaults to ``ColorTypeLocation``
    - Set when using ``ColorTypeDirect`` or ``ColorTypeGrid``
- Fix case handling of ``struct_conf`` mmCIF enumeration field (#425)
- Fix ``allowTransparentBackfaces`` for per-group transparency
- Fix ``FormatRegistry.isApplicable`` returning true for unregistered formats
- Fix: handle building of ``GridLookup3D`` with zero cell size
- Fix ``ignoreLight`` for direct-volume rendering with webgl1
- Fix (non-black) outlines when using transparent background

## [v3.7.0] - 2022-04-13

- Fix ``xrayShaded`` for texture-mesh geometries
- [Breaking] Change ``allowTransparentBackfaces`` to ``transparentBackfaces`` with options ``off``, ``on``, ``opaque``. This was only added in 3.6.0, so allowing a breaking change here.
    - ``off``: don't show (default)
    - ``on``: show with transparency
    - ``opaque``: show fully opaque
- Add option to disable file drop overlay.

## [v3.6.2] - 2022-04-05

- ModelServer ligand queries: fixes for alternate locations, additional atoms & UNL ligand
- React 18 friendly ``useBehavior`` hook.

## [v3.6.1] - 2022-04-03

- Fix React18 related UI regressions.

## [v3.6.0] - 2022-04-03

- Check that model and coordinates have same element count when creating a trajectory
- Fix aromatic rings assignment: do not mix flags and planarity test
- Improve bonds assignment of coarse grained models: check for IndexPairBonds and exhaustive StructConn
- Fix unit mapping in bondedAtomicPairs MolScript query
- Improve pdb parsing: handle non unique atom and chain names (fixes #156)
- Fix volume streaming for entries with multiple contour lists
- Add ``allowTransparentBackfaces`` parameter to support double-sided rendering of transparent geometries
- Fix handling of case insensitive mmCIF enumeration fields (including entity.type)
- Fix ``disable-wboit`` Viewer GET param
- Add support for React 18.
    - Used by importing ``createPluginUI`` from ``mol-plugin-ui/react18``;
    - In Mol* 4.0, React 18 will become the default option.

## [v3.5.0] - 2022-03-25

- Fix issues with bounding-sphere & color-smoothing (mostly for small geometries)
- Support BCIF => CIF conversion in ``cif2bcif`` CLI tool

## [v3.4.0] - 2022-03-13

- Fix handling of mmcif with empty ``label_*`` fields
- Improve saccharide detection (compare against list from CCD)
- Fix legend label of hydrophobicity color theme
- Add ``LoadTrajectory`` action
- Add ``CustomImportControls`` to left panel
- Add Zenodo import extension (load structures, trajectories, volumes, and zip files)
- Fix loading of some compressed files within sessions
- Fix wrong element assignment for atoms with Charmm ion names
- Fix handling of empty symmetry cell data
- Add support for ``trr`` and ``nctraj`` coordinates files
- Add support for ``prmtop`` and ``top`` topology files

## [v3.3.1] - 2022-02-27

- Fix issue with unit boundary reuse (do at visual level instead)
- Add option to ignore ions for inter-unit bond computation

## [v3.3.0] - 2022-02-27

- Fix parsing contour-level from emdb v3 header files
- Fix invalid CSS (#376)
- Fix "texture not renderable" & "texture not bound" warnings (#319)
- Fix visual for bonds between two aromatic rings
- Fix visual for delocalized bonds (parsed from mmcif and mol2)
- Fix ring computation algorithm
- Add ``UnitResonance`` property with info about delocalized triplets
- Resolve marking in main renderer loop to improve overall performance
- Use ``throttleTime`` instead of ``debounceTime`` in sequence viewer for better responsiveness
- Change line geometry default ``scaleFactor`` to 2 (3 is too big after fixing line rendering)
- Trajectory animation performance improvements
    - Reuse ``Model.CoarseGrained`` for coordinate trajectories
    - Avoid calculating ``InterUnitBonds`` when ``Structure.parent`` ones are empty
    - Reuse unit boundary if sphere has not changed too much
    - Don't show 'inter-bond' and 'element-cross' visuals in line representations of polymerAndLigand preset
- Fix additional mononucleotides detected as polymer components
- Fix and improve ``canRemap`` handling in ``IntraUnitBonds``
- Reuse occlusion for secondary passes during multi-sampling
- Check if marking passes are needed before doing them
- Add ``resolutionScale`` parameter to allow trading quality of occlusion for performance

## [v3.2.0] - 2022-02-17

- Rename "best database mapping" to "SIFTS Mapping"
- Add schema and export support for ``atom_site.pdbx_sifts_xref_*`` fields
- Add schema export support for ``atom_site.pdbx_label_index`` field
- Add `traceOnly` parameter to chain/UniProt-based structure alignment
- Store ``IndexPairBonds`` as a dynamic property.

## [v3.1.0] - 2022-02-06

- Fix ``xrayShaded`` & ``ignoreLight`` params not working at the same time
- Add ``ignoreLight`` to component params
- Tweaks for cleaner default representation style
    - Cartoon: use ``nucleotide-ring`` instead of ``nucleotide-block``
    - Focus: use ``xrayShaded`` instead of opacity; adjust target size; don't show non-covalent interactions twice
- Fix representation preset side effects (changing post-processing parameters, see #363)
- Add Quick Styles panel (default, illustrative, stylized)
- Fix exported structure missing secondary-structure categories (#364)
- Fix volume streaming error message: distinguish between missing data and server error (#364)

## [v3.0.2] - 2022-01-30

- Fix color smoothing of elongated structures (by fixing ``Sphere.expand`` for spheres with highly directional extrema)
- Fix entity label not displayed when multiple instances of the same entity are highlighted
- Fix empty elements created in ``StructureElement.Loci.extendToAllInstances``
- Measurement options tweaks (allow larger ``textSize``; make ``customText`` essential)
- Fix visual visibility sync edge case when changing state snapshots

## [v3.0.1] - 2022-01-27

- Fix marking pass not working with ``transparentBackground``
- Fix pdbe xray maps url not https
- Fix entity-id color theme broken for non-IHM models
- Improve/fix marking of ``InteractionsInterUnitVisual`` (mark when all contact-feature members are given)
- Add missing "entity-id" and "enity-source" options for carbon coloring to "element-symbol" color theme
- Fix VolumeServer/query CLI
- Support automatic iso-value adjustment for VolumeServer data in ``Viewer.loadVolumeFromUrl``
- Emit drag event whenever started within viewport (not only for non-empty loci)

## [v3.0.0] - 2022-01-23

- Assembly handling tweaks:
    - Do not include suffix for "identity assembly operators"
    - Do not include assembly-related categories to export if the structure was composed from an assembly
    - Special case for ``structAsymMap`` if Mol* asym id operator mapping is present
- Support for opening ZIP files with multiple entries
- Add Model Export extension
- Bugfix: Automatically treat empty string as "non-present" value in BinaryCIF writer.
- Fix coarse model support in entity-id color theme
- Fix marking of carbohydrate visuals (whole chain could get marked instead of single residue)
- Add custom colors to "element-symbol", "molecule-type", "residue-name", and "secondary-structure" themes
- Support/bugfixes for ``atom_site.pdbx_sifts_xref`` categories
- Improve/fix marking of ``InteractionsIntraUnitVisual`` (mark when all contact-feature members are given)

## [v3.0.0-dev.10] - 2022-01-17

- Fix ``getOperatorsForIndex``
- Pass animation info (current frame & count) to state animations
    - Fix camera stutter for "camera spin" animation
- Add formal charge parsing support for MOL/SDF files (thanks @ptourlas)
- [Breaking] Cleaner looking ``MembraneOrientationVisuals`` defaults
- [Breaking] Add rock animation to trackball controls
    - Add ``animate`` to ``TrackballControlsParams``, remove ``spin`` and ``spinSpeed``
    - Add ``animate`` to ``SimpleSettingsParams``, remove ``spin``
- Add "camera rock" state animation
- Add support for custom colors to "molecule-type" theme
- [Breaking] Add style parameter to "illustrative" color theme
    - Defaults to "entity-id" style instead of "chain-id"
- Add "illustrative" representation preset

## [v3.0.0-dev.9] - 2022-01-09

- Add PDBj as a ``pdb-provider`` option
- Move Viewer APP to a separate file to allow use without importing light theme & index.html
- Add symmetry support for mol2 files (only spacegroup setting 1)
- Fix mol2 files element symbol assignment
- Improve bond assignment from ``IndexPairBonds``
    - Add ``key`` field for mapping to source data
    - Fix assignment of bonds with unphysical length
- Fix label/stats of single atom selection in multi-chain units

## [v3.0.0-dev.8] - 2021-12-31

- Add ``PluginFeatureDetection`` and disable WBOIT in Safari 15.
- Add ``disable-wboit`` Viewer GET param
- Add ``prefer-webgl1`` Viewer GET param
- [Breaking] Refactor direct-volume rendering
    - Remove isosurface render-mode (use GPU MC instead)
    - Move coloring into theme (like for other geometries/renderables)
        - Add ``direct`` color type
        - Remove color from transfer-function (now only alpha)
        - Add direct-volume color theme support
        - Add volume-value color theme
- [Breaking] Use size theme in molecular/gaussian surface & label representations
    - This is breaking because it was hardcoded to ``physical`` internally but the repr size theme default was ``uniform`` (now ``physical``)

## [v3.0.0-dev.7] - 2021-12-20

- Reduce number of created programs/shaders
    - Support specifying variants when creating graphics render-items
    - Change double-side shader param from define to uniform
    - Remove dMarkerType shader define (use uMarker as needed)
    - Support to ignore defines depending on the shader variant
    - Combine pickObject/pickInstance/pickGroup shader variants into one
    - Combine markingDepth/markingMask shader variants into one
    - Correctly set shader define flags for overpaint, transparency, substance, clipping
- [Breaking] Add per-object clip rendering properties (variant/objects)
    - ``SimpleSettingsParams.clipping.variant/objects`` and ``RendererParams.clip`` were removed

## [v3.0.0-dev.6] - 2021-12-19

- Enable temporal multi-sampling by default
    - Fix flickering during marking with camera at rest
- Enable ``aromaticBonds`` in structure representations by default
- Add ``PluginConfig.Structure.DefaultRepresentationPreset``
- Add ModelArchive support
    - schema extensions (e.g., AlphaFold uses it for the pLDDT score)
    - ModelArchive option in DownloadStructure action
    - ``model-archive`` GET parameter for Viewer app
    - ``Viewer.loadModelArchive`` method
- Improve support for loading AlphaFold structures
    - Automatic coloring by pLDDT
    - AlphaFold DB option in DownloadStructure action
    - ``afdb`` GET parameter for Viewer app
    - ``Viewer.loadAlphaFoldDb`` method
- Add QualityAssessment extension (using data from ma_qa_metric_local mmcif category)
    - pLDDT & qmean score: coloring, repr presets, molql symbol, loci labels (including avg for mutli-residue selections)
    - pLDDT: selection query
- Warn about erroneous symmetry operator matrix (instead of throwing an error)
- Added ``createPluginUI`` to ``mol-plugin-ui``
    - Support ``onBeforeUIRender`` to make sure initial UI works with custom presets and similar features.
- [Breaking] Removed ``createPlugin`` and ``createPluginAsync`` from ``mol-plugin-ui``
    - Please use ``createPluginUI`` instead
- Improve aromatic bonds handling
    - Don't detect aromatic bonds for rings < 5 atoms based on planarity
    - Prefer atoms in aromatic rings as bond reference positions

## [v3.0.0-dev.5] - 2021-12-16

- Fix initial camera reset not triggering for some entries.

## [v3.0.0-dev.4] - 2021-12-14

- Add ``bumpiness`` (per-object and per-group), ``bumpFrequency`` & ``bumpAmplitude`` (per-object) render parameters (#299)
- Change ``label`` representation defaults: Use text border instead of rectangle background
- Add outline color option to renderer
- Fix false positives in Model.isFromPdbArchive
- Add drag and drop support for loading any file, including multiple at once
    - If there are session files (.molx or .molj) among the dropped files, only the first session will be loaded
- Add drag and drop overlay
- Safari 15.1 - 15.3 WebGL 2 support workaround
- [Breaking] Move ``react`` and ``react-dom`` to ``peerDependencies``. This might break some builds.

## [v3.0.0-dev.3] - 2021-12-4

- Fix OBJ and USDZ export

## [v3.0.0-dev.2] - 2021-12-1

- Do not include tests and source maps in NPM package

## [v3.0.0-dev.0] - 2021-11-28

- Add multiple lights support (with color, intensity, and direction parameters)
- [Breaking] Add per-object material rendering properties
    - ``SimpleSettingsParams.lighting.renderStyle`` and ``RendererParams.style`` were removed
- Add substance theme with per-group material rendering properties
- ``StructureComponentManager.Options`` state saving support
- ``ParamDefinition.Group.presets`` support

## [v2.4.1] - 2021-11-28

- Fix: allow atoms in aromatic rings to do hydrogen bonds

## [v2.4.0] - 2021-11-25

- Fix secondary-structure property handling
    - StructureElement.Property was incorrectly resolving type & key
    - StructureSelectionQuery helpers 'helix' & 'beta' were not ensuring property availability
- Re-enable VAO with better workaround (bind null elements buffer before deleting)
- Add ``Representation.geometryVersion`` (increments whenever the geometry of any of its visuals changes)
- Add support for grid-based smoothing of Overpaint and Transparency visual state for surfaces

## [v2.3.9] - 2021-11-20

- Workaround: switch off VAO support for now

## [v2.3.8] - 2021-11-20

- Fix double canvas context creation (in plugin context)
- Fix unused vertex attribute handling (track which are used, disable the rest)
- Workaround for VAO issue in Chrome 96 (can cause WebGL to crash on geometry updates)

## [v2.3.7] - 2021-11-15

- Added ``ViewerOptions.collapseRightPanel``
- Added ``Viewer.loadTrajectory`` to support loading "composed" trajectories (e.g. from gro + xtc)
- Fix: handle parent in Structure.remapModel
- Add ``rounded`` and ``square`` helix profile options to Cartoon representation (in addition to the default ``elliptical``)

## [v2.3.6] - 2021-11-8

- Add additional measurement controls: orientation (box, axes, ellipsoid) & plane (best fit)
- Improve aromatic bond visuals (add ``aromaticScale``, ``aromaticSpacing``, ``aromaticDashCount`` params)
- [Breaking] Change ``adjustCylinderLength`` default to ``false`` (set to true for focus representation)
- Fix marker highlight color overriding select color
- CellPack extension update
    - add binary model support
    - add compartment (including membrane) geometry support
    - add latest mycoplasma model example
- Prefer WebGL1 in Safari 15.1.

## [v2.3.5] - 2021-10-19

- Fix sequence viewer for PDB files with COMPND record and multichain entities.
- Fix index pair bonds order assignment

## [v2.3.4] - 2021-10-12

- Fix pickScale not taken into account in line/point shader
- Add pixel-scale, pick-scale & pick-padding GET params to Viewer app
- Fix selecting bonds not adding their atoms in selection manager
- Add ``preferAtoms`` option to SelectLoci/HighlightLoci behaviors
- Make the implicit atoms of bond visuals pickable
    - Add ``preferAtomPixelPadding`` to Canvas3dInteractionHelper
- Add points & crosses visuals to Line representation
- Add ``pickPadding`` config option (look around in case target pixel is empty)
- Add ``multipleBonds`` param to bond visuals with options: off, symmetric, offset
- Fix ``argparse`` config in servers.

## [v2.3.3] - 2021-10-01

- Fix direct volume shader

## [v2.3.2] - 2021-10-01

- Prefer WebGL1 on iOS devices until WebGL2 support has stabilized.

## [v2.3.1] - 2021-09-28

- Add Charmm saccharide names
- Treat missing occupancy column as occupancy of 1
- Fix line shader not accounting for aspect ratio
- [Breaking] Fix point repr & shader
    - Was unusable with ``wboit``
    - Replaced ``pointFilledCircle`` & ``pointEdgeBleach`` params by ``pointStyle`` (square, circle, fuzzy)
    - Set ``pointSizeAttenuation`` to false by default
    - Set ``sizeTheme`` to ``uniform`` by default
- Add ``markerPriority`` option to Renderer (useful in combination with edges of marking pass)
- Add support support for ``chem_comp_bond`` and ``struct_conn`` categories (fixes ModelServer behavior where these categories should have been present)
- Model and VolumeServer: fix argparse config

## [v2.3.0] - 2021-09-06

- Take include/exclude flags into account when displaying aromatic bonds
- Improve marking performance
    - Avoid unnecessary draw calls/ui updates when marking
    - Check if loci is superset of visual
    - Check if loci overlaps with unit visual
    - Ensure ``Interval`` is used for ranges instead of ``SortedArray``
    - Add uniform marker type
    - Special case for reversing previous mark
- Add optional marking pass
    - Outlines visible and hidden parts of highlighted/selected groups
    - Add highlightStrength/selectStrength renderer params

## [v2.2.3] - 2021-08-25

- Add ``invertCantorPairing`` helper function
- Add ``Mesh`` processing helper ``.smoothEdges``
- Smooth border of molecular-surface with ``includeParent`` enabled
- Hide ``includeParent`` option from gaussian-surface visuals (not particularly useful)
- Improved ``StructureElement.Loci.size`` performance (for marking large cellpack models)
- Fix new ``TransformData`` issues (camera/bounding helper not showing up)
- Improve marking performance (avoid superfluous calls to ``StructureElement.Loci.isWholeStructure``)

## [v2.2.2] - 2021-08-11

- Fix ``TransformData`` issues [#133](https://github.com/molstar/molstar/issues/133)
- Fix ``mol-script`` query compiler const expression recognition.

## [v2.2.1] - 2021-08-02

- Add surrounding atoms (5 Angstrom) structure selection query
- [Breaking] Add maxDistance prop to ``IndexPairBonds``
- Fix coordinateSystem not handled in ``Structure.asParent``
- Add ``dynamicBonds`` to ``Structure`` props (force re-calc on model change)
    - Expose as optional param in root structure transform helper
- Add overpaint support to geometry exporters
- ``InputObserver`` improvements
  - normalize wheel speed across browsers/platforms
  - support Safari gestures (used by ``TrackballControls``)
  - ``PinchInput.fractionDelta`` and use it in ``TrackballControls``

## [v2.2.0] - 2021-07-31

- Add ``tubularHelices`` parameter to Cartoon representation
- Add ``SdfFormat`` and update SDF parser to be able to parse data headers according to spec (hopefully :)) #230
- Fix mononucleotides detected as polymer components (#229)
- Set default outline scale back to 1
- Improved DCD reader cell angle handling (interpret near 0 angles as 90 deg)
- Handle more residue/atom names commonly used in force-fields
- Add USDZ support to ``geo-export`` extension.
- Fix ``includeParent`` support for multi-instance bond visuals.
- Add ``operator`` Loci granularity, selecting everything with the same operator name.
- Prefer ``_label_seq_id`` fields in secondary structure assignment.
- Support new EMDB API (https://www.ebi.ac.uk/emdb/api/entry/map/[EMBD-ID]) for EM volume contour levels.
- ``Canvas3D`` tweaks:
    - Update ``forceDraw`` logic.
    - Ensure the scene is re-rendered when viewport size changes.
    - Support ``noDraw`` mode in ``PluginAnimationLoop``.

## [v2.1.0] - 2021-07-05

- Add parameter for to display aromatic bonds as dashes next to solid cylinder/line.
- Add backbone representation
- Fix outline in orthographic mode and set default scale to 2.

## [v2.0.7] - 2021-06-23

- Add ability to specify ``volumeIndex`` in ``Viewer.loadVolumeFromUrl`` to better support Volume Server inputs.
- Support in-place reordering for trajectory ``Frame.x/y/z`` arrays for better memory efficiency.
- Fixed text CIF encoder edge cases (most notably single whitespace not being escaped).

## [v2.0.6] - 2021-06-01

- Add glTF (GLB) and STL support to ``geo-export`` extension.
- Protein crosslink improvements
    - Change O-S bond distance to allow for NOS bridges (doi:10.1038/s41586-021-03513-3)
    - Added NOS-bridges query & improved disulfide-bridges query
- Fix #178: ``IndexPairBonds`` for non-single residue structures (bug due to atom reordering).
- Add volumetric color smoothing for MolecularSurface and GaussianSurface representations (#173)
- Fix nested 3d grid lookup that caused results being overwritten in non-covalent interactions computation.
- Basic implementation of ``BestDatabaseSequenceMapping`` (parse from CIF, color theme, superposition).
- Add atom id ranges support to Selection UI.

## [v2.0.5] - 2021-04-26

- Ability to pass ``Canvas3DContext`` to ``PluginContext.fromCanvas``.
- Relative frame support for ``Canvas3D`` viewport.
- Fix bug in screenshot copy UI.
- Add ability to select residues from a list of identifiers to the Selection UI.
- Fix SSAO bugs when used with ``Canvas3D`` viewport.
- Support for  full pausing (no draw) rendering: ``Canvas3D.pause(true)``.
- Add ``MeshBuilder.addMesh``.
- Add ``Torus`` primitive.
- Lazy volume loading support.
- [Breaking] ``Viewer.loadVolumeFromUrl`` signature change.
    - ``loadVolumeFromUrl(url, format, isBinary, isovalues, entryId)`` => ``loadVolumeFromUrl({ url, format, isBinary }, isovalues, { entryId, isLazy })``
- Add ``TextureMesh`` support to ``geo-export`` extension.

## [v2.0.4] - 2021-04-20

- [WIP] Mesh export extension
- ``Structure.eachAtomicHierarchyElement`` (#161)
- Fixed reading multi-line values in SDF format
- Fixed Measurements UI labels (#166)

## [v2.0.3] - 2021-04-09

- Add support for ``ColorTheme.palette`` designed for providing gradient-like coloring.
- [Breaking] The ``zip`` function is now asynchronous and expects a ``RuntimeContext``. Also added ``Zip()`` returning a ``Task``.
- [Breaking] Add ``CubeGridFormat`` in ``alpha-orbitals`` extension.

## [v2.0.2] - 2021-03-29

- Add ``Canvas3D.getRenderObjects``.
- [WIP] Animate state interpolating, including model trajectories
- Recognise MSE, SEP, TPO, PTR and PCA as non-standard amino-acids.
- Fix VolumeFromDensityServerCif transform label

## [v2.0.1] - 2021-03-23

- Exclude tsconfig.commonjs.tsbuildinfo from npm bundle

## [v2.0.0] - 2021-03-23

Too many changes to list as this is the start of the changelog... Notably, default exports are now forbidden.<|MERGE_RESOLUTION|>--- conflicted
+++ resolved
@@ -5,16 +5,13 @@
 
 ## [Unreleased]
 
-<<<<<<< HEAD
 - Add transparent ssao support
     - Fix ssao color not updating
     - Refactor postprocessing
     - Improve outlines     
-=======
 - Default to `blended` transparency on iOS due to `wboit` not being supported.
 - Fix direct-volume with fog off (and on with `dpoit`) and transparent background on (#1286)
 - Fix missing pre-multiplied alpha for `blended` & `wboit` with no fog (#1284)
->>>>>>> 39ad2f07
 
 ## [v4.7.1] - 2024-09-30
 
