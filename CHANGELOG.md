--- conflicted
+++ resolved
@@ -13,11 +13,8 @@
   - Support updating transform states
   - Add support for `is_hidden` custom state as an extension
   - Add `queryMVSRef` and `createMVSRefMap` utility functions
-<<<<<<< HEAD
 - Adjust max resolution of surfaces for auto quality (#1501)
-=======
 - Fix switching representation type in Volume UI
->>>>>>> 470227af
 
 ## [v4.13.0] - 2025-04-14
 - Support `--host` option for build-dev.mjs script
