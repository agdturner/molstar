--- conflicted
+++ resolved
@@ -9,13 +9,10 @@
 - [Fix] Clone ``Canvas3DParams`` when creating a ``Canvas3D`` instance to prevent shared state between multiple instances
 - Add ``includeResidueTest`` option to ``alignAndSuperposeWithSIFTSMapping``
 - Add ``parentDisplay`` param for interactions representation.
-<<<<<<< HEAD
 - Support for ``failIfMajorPerformanceCaveat`` webgl attribute. Add ``PluginConfig.General.AllowMajorPerformanceCaveat`` and ``allow-major-performance-caveat`` Viewer GET param.
-=======
 - Fix handling of PDB TER records (#549)
 - Add support for getting multiple loci from a representation (``.getAllLoci()``)
 - Add ``key`` property to intra- and inter-bonds for referencing source data
->>>>>>> 3059f7ef
 
 ## [v3.16.0] - 2022-08-25
 
