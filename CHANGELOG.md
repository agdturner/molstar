--- conflicted
+++ resolved
@@ -11,12 +11,9 @@
 - Improve `distinctColors` function
     - Add `sort` and `sampleCountFactor` parameters
     - Fix clustering issues
-<<<<<<< HEAD
 - Add `clipPrimitive` option to spheres geometry, clipping whole spheres instead of cutting them
-=======
 - Add `DragAndDropManager`
 - Add `options` support for default bond labels
->>>>>>> 975cceed
 
 ## [v3.41.0] - 2023-10-15
 
