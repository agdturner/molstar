# Change Log
All notable changes to this project will be documented in this file, following the suggestions of [Keep a CHANGELOG](http://keepachangelog.com/). This project adheres to [Semantic Versioning](http://semver.org/) for its most widely used - and defacto - public interfaces.

Note that since we don't clearly distinguish between a public and private interfaces there will be changes in non-major versions that are potentially breaking. If we make breaking changes to less used interfaces we will highlight it in here.

## [Unreleased]
<<<<<<< HEAD
- IHM improvements:
  - Disable volume streaming
  - Disable validation report visualization
  - Enable assembly symmetry for integrative models
=======
- Fix transparency rendering with occlusion in NodeJS
- mmCIF Support
  - Add custom `molstar_bond_site` category that enables serializing explicit bonds by referencing `atom_site.id`
  - Add `includeCategoryNames`, `keepAtomSiteId`, `exportExplicitBonds`, `encoder` properties to `to_mmCIF` exporter
- Add support for attachment points property (`M APO`) to the MOL V2000 parser
- Add `json-cif` extension that should pave way towards structure editing capabilities in Mol\*
  - JSON-based encoding of the CIF data format
  - `JSONCifLigandGraph` that enables editing of small molecules via modifying `atom_site` and `molstar_bond_site` categories
- Add `ligand-editor` example that showcases possible use-cases of the `json-cif` extension
- Breaking (minor): Changed `atom_site.id` indexing to 1-based in `mol-model-formats/structure/mol.ts::getMolModels`.

## [v4.14.1] - 2025-05-09
- Do not raise error when creating duplicate state transformers and print console warning instead
>>>>>>> 4334f4d1

## [v4.14.0] - 2025-05-07
- Fix `Viewer.loadTrajectory` when loading a topology file
- Fix `StructConn.residueCantorPairs` to not include identity pairs
- Add format selection option to image export UI (PNG, WebP, JPEG)
- Add `StateBuilder.To.updateState`
- MVS:
  - Support updating transform states
  - Add support for `is_hidden` custom state as an extension
  - Add `queryMVSRef` and `createMVSRefMap` utility functions
- Adjust max resolution of surfaces for auto quality (#1501)
- Fix switching representation type in Volume UI
- VolumeServer: Avoid grid expansion when requiring unit cell (avoids including an extra layer of cells outside the unit cell query box)

## [v4.13.0] - 2025-04-14
- Support `--host` option for build-dev.mjs script
- Add `Viewer.loadFiles` to open supported files
- Support installing the viewer as a Progressive Web App (PWA)
- `ihm-restraints` example: show entity labels
- Fix `element-point` visual not using child unit
- Ignore `renderables` with empty draw count
- Add experimental support for `esbuild` for development
  - Use `npm run dev` for faster development builds
- Use `StructureElement.Bundle` instead of expressions to serialize measurement elements
  - Fixes measurements not being supported for coarse models
- Implementation of `ColorScale.createDiscrete` (#1458)
- Add `ColorScale.createDiscrete` to the `uncertainty` color theme
- Fix color palette shown in the UI (for non-gradient palettes)
- Fix colors description in the UI (when using custom thresholds)
- Fix an edge case in the UI when the user deletes all colors from the color list
- Add `interactions` extension and a corresponding example that utilizes it
- Add element source index to default atomic granularity hover labels
- Add `StructureElement.Schema` based on corresponding MolViewSpec implementation that allows data-driven selection of structural elements
- Add `StructureElement.Loci/Bundle.fromExpression/Query/Schema` helper functions
- Add `addLinkCylinderMesh` (from `createLinkCylinderMesh`)
- Add `Unit.transientCache` and `Unit.getCopy`
- Fix `ElementBondIterator` indices mapping logic for inter-unit bonds
- Fix `pickPadding` and `pickScale` not updating `PickHelper`
- MolViewSpec extension: support loading extensions when loading multistate files
- Do not add bonds for pairs of residues that have a `struct_conn` entry
- Improved `ma_qa_metric` support
  - Parse all local metrics
  - Ability to select alternate metrics in the pLDDT/qmean themes
  - Do not assume PAE plot is symmetric
- Added `PluginConfig.Viewport.ShowScreenshotControls` to control visibility of screenshot controls
- Fix MolViewSpec builder for volumes.
- Generalize `mvs-kinase-story` example to `mvs-stories`
  - Add TATA-binding protein story
  - Improve the Kinase story
- Fix alpha orbitals example

## [v4.12.0] - 2025-02-28

- Fix PDBj structure data URL
- Improve logic when to cull in renderer
- Add `atom.ihm.has-seq-id` and `atom.ihm.overlaps-seq-id-range` symbol to the query language
- MolViewSpec extension:
  - Add box, arrow, ellipse, ellipsoid, angle primitives
  - Add basic support for volumetric data (map, Volume Server)
  - Add support for `molstar_color_theme_name` custom extension
  - Better IH/M support:
    - Support `coarse` components
    - Support `spacefill` representation
    - Support `carbohydrate` representation
    - Support for `custom.molstar_use_default_coloring` property on Color node.
    - Use `atom.ihm.has-seq-id` and `atom.ihm.overlaps-seq-id-range` for matching `label_seq_id` locations to support querying coarse elements.
    - Add ihm-restraints example
- Add `mvs-kinase-story` example
- Remove static uses of `ColorTheme` and `SizeTheme` fields. Should resolvent "undefined" errors in certain builds
- Add `transform` property to clip objects
- Add support for trimming `image` geometry to a box
- Improve/fix iso-level support of `slice` representation
- Add support for rotating `slice` representation around an axis
- Add default color support for palette based themes
- Add `plane` structure representation
    - Can be colored with any structure theme
    - Can be colored with the `external-volume` theme
    - Can show atoms as a cutout
    - Supports principal axes and bounding box as a reference frame
- Add `Camera` section to "Screenshot / State" controls
- Add `CoarseIndex` for fast lookup of coarse elements

## [v4.11.0] - 2025-01-26

- Fix for tubular helices issue (Fixes #1422)
- Volume UI improvements
    - Render all volume entries instead of selecting them one-by-one
    - Toggle visibility of all volumes
    - More accessible iso value control
- Support wheel event on sliders
- MolViewSpec extension:
    - Add validation for discriminated union params
    - Primitives: remove triangle_colors, line_colors, have implicit grouping instead; rename many parameters
- UI configuration options
    - Support removal of independent selection controls in the viewport
    - Support custom selection controls
    - Support for custom granularity dropdown options
    - Support for custom Sequence Viewer mode options
- Add `external-structure` theme that colors any geometry by structure properties
- Support float and half-float data type for direct-volume rendering and GPU isosurface extraction
- Minor documentation updates
- Add support for position-location to `volume-value` color theme
- Add support for color themes to `slice` representation
- Improve/fix palette support in volume color themes
- Fix `Plane3D.projectPoint`
- Fix marking related `image` rendering issues
    - Handle pixels without a group
    - Take fog into account
- MolViewSpec extension: Initial support for customizable representation parameters
- Quick Styles section reorganized
- UI color improvements (scrollbar contrast, toggle button hover color)
- Add `overrideWater` param for entity-id color theme
- Renames PDB-Dev to PDB-IHM and adjusts data source
- Fix vertex based themes for spheres shader
- Add volume dot representation
- Add volume-value size theme
- Sequence panel: Mark focused loci (bold+underline)
- Change modifier key behavior in Normal Mode (default = select only, Ctrl/Cmd = add to selection, Shift = extend last selected range)
- Handle Firefox's limit on vertex ids per draw (#1116)
- Fix behavior of `Vec3.makeRotation(out, a, b)` when `a ≈ -b`

## [v4.10.0] - 2024-12-15

- Add `ModelWithCoordinates` decorator transform.
- Fix outlines on transparent background using illumination mode (#1364)
- Fix transparent depth texture artifacts using illumination mode
- Fix marking of consecutive gap elements (#876)
- Allow React 19 in dependencies
- Fix missing deflate header if `CompressionStream` is available
- Fix is_iOS check for NodeJS
- Added PluginCommands.Camera.FocusObject
- Plugin state snapshot can have instructions to focus objects (PluginState.Snapshot.camera.focus)
- MolViewSpec extension: Support for multi-state files (animations)
- Fix units transform data not fully updated when structure child changes
- Fix `addIndexPairBonds` quadratic runtime case
- Use adjoint matrix to transform normals in shaders
- Fix resize handling in `tests/browser`

## [v4.9.1] - 2024-12-05

- Fix iOS check when running on Node

## [v4.9.0] - 2024-12-01

- Fix artifacts when using xray shading with high xrayEdgeFalloff values
- Enable double rounded capping on tubular helices
- Fix single residue tubular helices not showing up
- Fix outlines on volume and surface reps that do not disappear (#1326)
- Add example `glb-export`
- Membrane orientation: Improve `isApplicable` check and error handling (#1316)
- Fix set fenceSync to null after deleteSync.
- Fix operator key-based `IndexPairBonds` assignment
    - Don't add bonds twice
    - Add `IndexPairs.bySameOperator` to avoid looping over all bonds for each unit
- Add `Structure.intraUnitBondMapping`
- Add more structure-based visuals to avoid too many (small) render-objects
    - `structure-intra-bond`, `structure-ellipsoid-mesh`, `structure-element-point`, `structure-element-cross`
- Upgrade to express v5 (#1311)
- Fix occupancy check using wrong index for inter-unit bond computation (@rxht, #1321)
- Fix transparent SSAO for image rendering, e.g., volumne slices (#1332)
- Fix bonds not shown with `ignoreHydrogens` on (#1315)
    - Better handle mmCIF files with no entities defined by using `label_asym_id`
    - Show bonds in water chains when `ignoreHydorgensVariant` is `non-polar`
- Add MembraneServer API, generating data to be consumed in the context of MolViewSpec
- Fix `StructConn.isExhaustive` for partial models (e.g., returned by the model server)
- Refactor value swapping in molstar-math to fix SWC (Next.js) build (#1345)
- Fix transform data not updated when structure child changes
- Fix `PluginStateSnapshotManager.syncCurrent` to work as expected on re-loaded states.
- Fix do not compute implicit hydrogens when unit is explicitly protonated (#1257)
- ModelServer and VolumeServer: support for input files from Google Cloud Storage (gs://)
- Fix color of missing partial charges for SB partial charges extension

## [v4.8.0] - 2024-10-27

- Add SSAO support for transparent geometry
- Fix SSAO color not updating
- Improve blending of overlapping outlines from transparent & opaque geometries
- Default to `blended` transparency on iOS due to `wboit` not being supported.
- Fix direct-volume with fog off (and on with `dpoit`) and transparent background on (#1286)
- Fix missing pre-multiplied alpha for `blended` & `wboit` with no fog (#1284)
- Fix backfaces visible using blended transparency on impostors (#1285)
- Fix StructureElement.Loci.isSubset() only considers common units (#1292)
- Fix `Scene.opacityAverage` calculation never 1
- Fix bloom in illumination mode
- Fix `findPredecessorIndex` bug when repeating values
- MolViewSpec: Support for transparency and custom properties
- MolViewSpec: MVP Support for geometrical primitives (mesh, lines, line, label, distance measurement)
- Mesoscale Explorer: Add support for 4-character PDB IDs (e.g., 8ZZC) in PDB-IHM/PDB-Dev loader
- Fix Sequence View in Safari 18
- Improve performance of `IndexPairBonds` assignment when operator keys are available
- ModelArchive QualityAssessment extension:
    - Add support for ma_qa_metric_local_pairwise mmCIF category
    - Add PAE plot component
- Add new AlphaFoldDB-PAE example app
- Add support for LAMMPS data and dump formats
- Remove extra anti-aliasing from text shader (fixes #1208 & #1306)

## [v4.7.1] - 2024-09-30

- Improve `resolutionMode` (#1279)
    - Add `auto` that picks `scaled` for mobile devices and `native` elsewhere
    - Add `resolution-mode` Viewer GET param
    - Add `PluginConfig.General.ResolutionMode` config item

## [v4.7.0] - 2024-09-29

- Add illumination mode
    - Path-traced SSGI
    - Automatic thickness (estimate)
        - Base thickness as max(backface depth) - min(frontface depth)
        - Per object density factor to adjust thickness
    - Progressively trace samples to keep viewport interactive
    - Toggle on/off by pressing "G"
    - `illumination` Viewer GET param
- Enables dXrayShaded define when rendering depth
- Fix handling of PDB files that have chains with same id separated by TER record (#1245)
- Sequence Panel: Improve visuals of unmodeled sequence positions (#1248)
- Fix no-compression xtc parser (#1258)
- Mol2 Reader: Fix mol2 status_bit read error (#1251)
- Fix shadows with multiple lights
- Fix impostor sphere interior normal when using orthographic projection
- Add `resolutionMode` parameter to `Canvas3DContext`
    - `scaled`, divides by `devicePixelRatio`
    - `native`, no changes
- Add `CustomProperty.Context.errorContext` to support reporting errors during loading of custom properties (#1254)
    - Use in MolViewSpec extension
- Mesoscale Explorer: fix color & style issues
- Remove use of deprecated SASS explicit color functions
- Allow "Components" section to display nested components created by "Apply Action > Selection".

## [v4.6.0] - 2024-08-28

- Add round-caps option on tubular alpha helices
- Fix missing Sequence UI update on state object removal (#1219)
- Improved prmtop format support (CTITLE, %COMMENT)
- Avoid calculating bonds for water units when `ignoreHydrogens` is on
- Add `Water` trait to `Unit`
- Improve entity-id coloring for structures with multiple models from the same source (#1221)
- Wrap screenshot & image generation in a `Task`
- AlphaFold DB: Add BinaryCIF support when fetching data
- PDB-IHM/PDB-Dev: Add support for 4-character PDB IDs (e.g., 8ZZC)
- Fix polymer-gap visual coloring with cartoon theme
- Add formal-charge color theme (#328)
- Add more coloring options to cartoon theme
- Use `CompressionStream` Browser API when available
- Add `pdbx_structure_determination_methodology` mmcif field and `Model` helpers
- Fix cartoon representation not updated when secondary structure changes
- Add Zhang-Skolnick secondary-structure assignment method which handles coarse-grained models (#49)
- Calculate bonds for coarse-grained models
- VolumeServer: Add `health-check` endpoint + `healthCheckPath` config prop to report service health
- ModelServer: Add `health-check` endpoint + `healthCheckPath` config prop to report service health

## [v4.5.0] - 2024-07-28

- Separated postprocessing passes
- Take into account explicit hydrogens when computing hydrogen bonds
- Fix DoF with pixel ratios =! 1
- Fix DoF missing transparent depth
- Fix trackball pinch zoom and add pan
- Fix aromatic link rendering when `adjustCylinderLength` is true
- Change trackball animate spin speed unit to radians per second
- Fix `mol-plugin-ui/skin/base/components/misc.scss` syntax to be in line with latest Sass syntax
- Handle missing theme updates
    - Fix trajectory-index color-theme not always updated (#896)
    - Fix bond cylinders not updated on size-theme change with `adjustCylinderLength` enabled (#1215)
- Use `OES_texture_float_linear` for SSAO when available

## [v4.4.1] - 2024-06-30

- Clean `solidInterior` transparent cylinders
- Create a transformer to deflate compressed data
- Adjust Quick Styles panel button labels
- Improve camera interpolation code (interpolate camera rotation instead of just position)
- Mesoscale Explorer
    - Add `illustrative` coloring option
    - Press 'C' to toggle between center and zoom & center on click
    - Add entities selection description
    - Clicking a leaf node in the right panel tree will center each instance in turn
    - Add measurement controls to right panel
    - Mouse left click on label with snapshot key will load snapshot
    - Mouse hover over label with protein name highlight entities with the same name
    - Custom ViewportSnapshotDescription with custom MarkdowAnchor
        - \# other snapshots with a given key \[...](#key)
        - i highlight a protein with a given NAME \[...](iNAME)
        - g highlight a group with a given group type and group name \[...](ggrouptype.groupname)
        - h URLs with a given link \[...](http...)
    - Snapshot description panel window size and text can be resized and hidden with new icons
    - Add styles controls to right panel
    - Add viewport settings to left panel
    - Add app info component to left panel with interactive tour and doc link
- Fixes SSAO edge artifacts (#1122)
    - Add `reuseOcclusion` parameter to multi-sample pass
    - Add `blurDepthBias` parameter to occlusion pass
    - Handle near clip in SSAO blur
- Support reading score from B-factor in pLDDT color theme
- Add Cel-shading support
    - `celShaded` geometry parameter
    - `celSteps` renderer parameter
- Add the ability to customize the Snapshot Description component via `PluginUISpec.components.viewport.snapshotDescription`
- Add `doNotDisposeCanvas3DContext` option to `PluginContext.dispose`
- Remove support for density data from edmaps.rcsb.org

## [v4.3.0] - 2024-05-26

- Fix State Snapshots export animation (#1140)
- Add depth of field (dof) postprocessing effect
- Add `SbNcbrTunnels` extension for for visualizing tunnels in molecular structures from ChannelsDB (more info in [tunnels.md](./docs/docs/extensions/tunnels.md))
- Fix edge case in minimizing RMSD transform computation

## [v4.2.0] - 2024-05-04

- Add emissive material support
- Add bloom post-processing
- MolViewSpec extension: `loadMVS` supports `keepCamera` parameter
- Return StateTransform selectors from measurements API (addDistance, addAngle, etc.)
- Refactor transparency rendering
    - More uniform behavior for blended, wboit, dpoit
    - Fix issues with text & image geometry
- Fix render-spheres example (#1100)
    - Wrong step size in sphere geometry boundingSphere & groupmapping
    - Handle empty `instanceGrid` in renderer & renderable
- Fix bond assignment from `IndexPairBonds`
    - Can not always be cached in `ElementSetIntraBondCache`
    - Wrong operator checks in `findPairBonds`
- Fix SSAO artifacts (@corredD, #1082)
- Fix bumpiness artifacts (#1107, #1084)

## [v4.1.0] - 2024-03-31

- Add `VolumeTransform` to translate/rotate a volume like in a structure superposition
- Fix BinaryCIF encoder edge cases caused by re-encoding an existing BinaryCIF file
- Fix edge-case where width/height in InputObserver are not correct
- Fix transparency rendering fallback (#1058)
- Fix SSAO broken when `OES_texture_float_linear` is unavailable
- Add `normalOffset` to `external-volume` color theme
    - This can give results similar to pymol's surface_ramp_above_mode=1
- Add `rotation` parameter to skybox background

## [v4.0.1] - 2024-02-19

- Fix BinaryCIF decoder edge cases. Fixes mmCIF model export from data provided by ModelServer.
- MolViewSpec extension: support for MVSX file format
- Revert "require WEBGL_depth_texture extension" & "remove renderbuffer use"

## [v4.0.0] - 2024-02-04

- Add Mesoscale Explorer app for investigating large systems
- [Breaking] Remove `cellpack` extension (superseded by Mesoscale Explorer app)
- [Breaking] Set minimal node.js version to 18
- [Breaking] Generalize rcsb/assembly-symmetry/ extension
    - Move to assembly-symmetry/
    - Remove RCSB specific dependencies and prefixes
- [Breaking] Require `WEBGL_depth_texture` webgl extension
    - Remove `renderbuffer` use
- [Breaking] Change build target to ES2018
    - Custom builds only require ES6 for dependencies like immer.js
- [Breaking] Changed `createPluginUI`
    - The function now takes a single `options` argument
    - The caller must specify a `render` method that mounts the Mol* react component to DOM
        - A default `renderReact18` method is provided, but needs to be imported separately
        - To support React 16 and 17, `ReactDOM.render` can be passed
- Improve `SetUtils` performance using ES6 features
- [Breaking] Reduce memory usage of `SymmetryOperator.ArrayMapping`
    - Requires calling methods from instance
- [Breaking] Fix `mol-model/structure/model/properties/seconday-structure.ts` file name (#938)
- [Breaking] Add `Canvas3DContext` runtime props
    - Props: pixelScale, pickScale, transparency (blended, wboit, dpoit)
    - Replaces instantiation-time attribs
- [Breaking] Change default compile target to ES2018
- [Breaking] Add culling & LOD support
    - Cull per-object and per-instance
    - Cull based on frustum and camera distance
    - LOD visibility based on camera distance
    - Special LOD mode for spheres with automatic levels
    - Occlusion culling (only WebGL2)
        - Hi-Z pass
        - Cull based on previous frame's Hi-Z buffer
- Add stochastic/dithered transparency to fade overlapping LODs in and out
- Add "Automatic Detail" preset that shows surface/cartoon/ball & stick based on camera distance

## [v3.45.0] - 2024-02-03

- Add color interpolation to impostor cylinders
- MolViewSpec components are applicable only when the model has been loaded from MolViewSpec
- Add `snapshotKey` and `tooltip` params to loci `LabelRepresentation`
- Update `FocusLoci` behavior to support `snapshotKey` param
  - Clicking a visual with `snapshotKey` will trigger that snapshot
- Render multiline loci label tooltips as Markdown
- `ParamDefinition.Text` updates:
  - Support `multiline` inputs
  - Support `placeholder` parameter
  - Support `disableInteractiveUpdates` to only trigger updates once the control loses focus
- Move dependencies related to the headless context from optional deps to optional peer deps

## [v3.44.0] - 2024-01-06

- Add new `cartoon` visuals to support atomic nucleotide base with sugar
- Add `thicknessFactor` to `cartoon` representation for scaling nucleotide block/ring/atomic-fill visuals
- Use bonds from `_struct_conn` in mmCIF files that use `label_seq_id`
- Fix measurement label `offsetZ` default: not needed when `scaleByRadius` is enbaled
- Support for label rendering in HeadlessPluginContext
- MolViewSpec extension
  - Support all X11 colors
  - Support relative URIs
  - CLI tools: mvs-validate, mvs-render, mvs-print-schema
  - Labels applied in one node
- ModelServer SDF/MOL2 ligand export: fix atom indices when additional atoms are present
- Avoid showing (and calculating) inter-unit bonds for huge structures
- Fixed `DragOverlay` on WebKit/Safari browsers

## [v3.43.1] - 2023-12-04

- Fix `react-markdown` dependency

## [v3.43.0] - 2023-12-02

- Fix `State.tryGetCellData` (return type & data check)
- Don't change camera.target unless flyMode or pointerLock are enabled
- Handle empty CIF files
- Snapshot improvements:
    - Add `key` property
    - Ability to existing snapshot name, key, and description
    - Support markdown in descriptions (ignores all HTML tags)
    - Ability to link to snapshots by key from descriptions
    - Separate UI control showing description of the current snapshot
- Do not activate drag overlay for non-file content
- Add `structure-element-sphere` visual to `spacefill` representation
- Fix missing `await` in `HeadlessPluginContext.saveStateSnapshot`
- Added support for providing custom sequence viewers to the plugin spec
- MolViewSpec extension (MVS)
- Add URL parameters `mvs-url`, `mvs-data`, `mvs-format`
- Add drag&drop for `.mvsj` files
- Fix `bumpiness` scaling with `ignoreLight` enabled
- Add `transforms` & `label` params to `ShapeFromPly`
- Optimize `LociSelectManager.selectOnly` to avoid superfluous loci set operations
- Dispose of viewer on `unload` event to aid GC

## [v3.42.0] - 2023-11-05

- Fix handling of PDB files with insertion codes (#945)
- Fix de-/saturate of colors with no hue
- Improve `distinctColors` function
    - Add `sort` and `sampleCountFactor` parameters
    - Fix clustering issues
- Add `clipPrimitive` option to spheres geometry, clipping whole spheres instead of cutting them
- Add `DragAndDropManager`
- Add `options` support for default bond labels

## [v3.41.0] - 2023-10-15

- Add `PluginContext.initialized` promise & support for it in the `Plugin` UI component.
- Fix undesired interaction between settings panel and the panel on the right.
- Add ability to customize server parameters for `RCSBAssemblySymmetry`.

## [v3.40.1] - 2023-09-30

- Do not call `updateFocusRepr` if default `StructureFocusRepresentation` isn't present.
- Treat "tap" as a click in `InputObserver`
- ModelServer ligand queries: fix atom count reported by SDF/MOL/MOL2 export
- CCD extension: Make visuals for aromatic bonds configurable
- Add optional `file?: CifFile` to `MmcifFormat.data`
- Add support for webgl extensions
    - `WEBGL_clip_cull_distance`
    - `EXT_conservative_depth`
    - `WEBGL_stencil_texturing`
    - `EXT_clip_control`
- Add `MultiSampleParams.reduceFlicker` (to be able to switch it off)
- Add `alphaThickness` parameter to adjust alpha of spheres for radius
- Ability to hide "right" panel from simplified viewport controls
- Add `blockIndex` parameter to TrajectoryFromMmCif
- Fix bounding sphere calculation for "element-like" visuals
- Fix RCSB PDB validation report URL
- Add sharpening postprocessing option
- Take pixel-ratio into account for outline scale
- Gracefully handle missing HTMLImageElement
- Fix pixel-ratio changes not applied to all render passes

## [v3.39.0] - 2023-09-02

- Add some elements support for `guessElementSymbolString` function
- Faster bounding rectangle calculation for imposter spheres
- Allow toggling of hydrogens as part of `LabelTextVisual`

## [v3.38.3] - 2023-07-29

- Fix imposter spheres not updating, e.g. in trajectories (broke in v3.38.0)

## [v3.38.2] - 2023-07-24

- Don't rely solely on `chem_comp_atom` when detecting CCD files (#877)
- Actually support non-physical keys in `Bindings.Trigger.code`

## [v3.38.1] - 2023-07-22

- Fix pixel-scale not updated in SSAO pass

## [v3.38.0] - 2023-07-18

- Fix display issue with SIFTS mapping
- Support non-physical keys in `Bindings.Trigger.code`
- Update `getStateSnapshot` to only overwrite current snapshot if it was created automatically
- Fix distinct palette's `getSamples` infinite loop
- Add 'NH2', 'FOR', 'FMT' to `CommonProteinCaps`
- Add `opened` event to `PluginStateSnapshotManager`
- Properly switch-off fog
- Add `approximate` option for spheres rendering
- Reduce `Spheres` memory usage
    - Derive mapping from VertexID
    - Pull position and group from texture
- Add `Euler` math primitive
- Add stride option to element sphere & point visuals
- Add `disabledExtensions` field to default viewer's options
- Add `LRUCache.remove`
- Add 'Chain Instance' and 'Uniform' options for 'Carbon Color' param (in Color Theme: Element Symbol)

## [v3.37.1] - 2023-06-20

- Fix issues with wboit/dpoit in large scenes
- Fix lines, text, points rendering (broken in v3.37.0)

## [v3.37.0] - 2023-06-17

- Add `inverted` option to `xrayShaded` parameter
- Model-export extension: Add ability to set a file name for structures
- Add `contextHash` to `SizeTheme`
- Add mipmap-based blur for image backgrounds

## [v3.36.1] - 2023-06-11

- Allow parsing of CCD ligand files
- Add dedicated wwPDB CCD extension to align and visualize ideal & model CCD coordinates
- Make operators in `IndexPairBonds` a directed property
- Remove erroneous bounding-box overlap test in `Structure.eachUnitPair`
- Fix `EdgeBuilder.addNextEdge` for loop edges
- Optimize inter unit bond compute
- Ensure consistent state for volume representation (#210)
- Improve SSAO for thin geometry (e.g. lines)
- Add snapshot support for structure selections
- Add `nucleicProfile` parameter to cartoon representation
- Add `cartoon` theme with separate colorings for for mainchain and sidechain visuals

## [v3.35.0] - 2023-05-14

- Enable odd dash count (1,3,5)
- Add principal axes spec and fix edge cases
- Add a uniform color theme for NtC tube that still paints residue and segment dividers in a different color
- Mesh exporter improvements
    - Support points & lines in glTF export
    - Set alphaMode and doubleSided in glTF export
    - Fix flipped cylinder caps
- Fix bond assignments `struct_conn` records referencing waters
- Add StructConn extension providing functions for inspecting struct_conns
- Fix `PluginState.setSnapshot` triggering unnecessary state updates
- Fix an edge case in the `mol-state`'s `State` when trying to apply a transform to an existing Null object
- Add `SbNcbrPartialCharges` extension for coloring and labeling atoms and residues by partial atomic charges
  - uses custom mmcif categories `_sb_ncbr_partial_atomic_charges_meta` and `_sb_ncbr_partial_atomic_charges` (more info in [README.md](./src/extensions/sb-ncbr/README.md))
- Parse HEADER record when reading PDB file
- Support `ignoreHydrogens` in interactions representation
- Add hydroxyproline (HYP) commonly present in collagen molecules to the list of amino acids
- Fix assemblies for Archive PDB files (do not generate unique `label_asym_id` if `REMARK 350` is present)
- Add additional functions to `core.math` in `mol-script`
    - `cantorPairing`, `sortedCantorPairing`, `invertCantorPairing`,
    - `trunc`, `sign`

## [v3.34.0] - 2023-04-16

- Avoid `renderMarkingDepth` for fully transparent renderables
- Remove `camera.far` doubling workaround
- Add `ModifiersKeys.areNone` helper function
- Do not render NtC tube segments unless all required atoms are present in the structure
- Fix rendering issues caused by VAO reuse
- Add "Zoom All", "Orient Axes", "Reset Axes" buttons to the "Reset Camera" button
- Improve trackball move-state handling when key bindings use modifiers
- Fix rendering with very small viewport and SSAO enabled
- Fix `.getAllLoci` for structure representations with `structure.child`
- Fix `readAllLinesAsync` refering to dom length property
- Make mol-util/file-info node compatible
- Add `eachLocation` to representation/visual interface

## [v3.33.0] - 2023-04-02

- Handle resizes of viewer element even when window remains the same size
- Throttle canvas resize events
- Selection toggle buttons hidden if selection mode is off
- Camera focus loci bindings allow reset on click-away to be overridden
- Input/controls improvements
    - Move or fly around the scene using keys
    - Pointer lock to look around scene
    - Toggle spin/rock animation using keys
- Apply bumpiness as lightness variation with `ignoreLight`
- Remove `JSX` reference from `loci-labels.ts`
- Fix overpaint/transparency/substance smoothing not updated when geometry changes
- Fix camera project/unproject when using offset viewport
- Add support for loading all blocks from a mmcif file as a trajectory
- Add `Frustum3D` and `Plane3D` math primitives
- Include `occupancy` and `B_iso_or_equiv` when creating `Conformation` from `Model`
- Remove LazyImports (introduced in v3.31.1)

## [v3.32.0] - 2023-03-20

- Avoid rendering of fully transparent renderables
- Add occlusion color parameter
- Fix issue with outlines and orthographic camera
- Reduce over-blurring occlusion at larger view distances
- Fix occlusion artefact with non-canvas viewport and pixel-ratio > 1
- Update nodejs-shims conditionals to handle polyfilled document object in NodeJS environment.
- Ensure marking edges are at least one pixel wide
- Add exposure parameter to renderer
- Only trigger marking when mouse is directly over canvas
- Fix blurry occlusion in screenshots
- [Breaking] Add `setFSModule` to `mol-util/data-source` instead of trying to trick WebPack

## [v3.31.4] - 2023-02-24

- Allow link cylinder/line `dashCount` set to '0'
- Stop animation loop when disposing `PluginContext` (thanks @gfrn for identifying the issue)

## [v3.31.3] - 2023-02-22

- Fix impostor bond visuals not correctly updating on `sizeFactor` changes
- Fix degenerate case in PCA
- Fix near clipping avoidance in impostor shaders
- Update `fs` import in `data-source.ts`

## [v3.31.2] - 2023-02-12

- Fix exit code of volume pack executable (pack.ts). Now exits with non-0 status when an error happens
- Remove pca transform from components ui focus (too distracting)
- Fix artefacts with opaque outlines behind transparent objects
- Fix polymer trace visual not updating
- Fix use of `WEBGL_provoking_vertex`

## [v3.31.1] - 2023-02-05

- Improve Component camera focus based on the PCA of the structure and the following rules:
    - The first residue should be in first quadrant if there is only one chain
    - The average position of the residues of the first chain should be in the first quadrant if there is more than one chain
- Add `HeadlessPluginContext` and `HeadlessScreenshotHelper` to be used in Node.js
- Add example `image-renderer`
- Fix wrong offset when rendering text with orthographic projection
- Update camera/handle helper when `devicePixelRatio` changes
- Add various options to customize the axes camera-helper
- Fix issue with texture-mesh color smoothing when changing themes
- Add fast boundary helper and corresponding unit trait
- Add Observable for Canvas3D commits

## [v3.30.0] - 2023-01-29

- Improve `Dnatco` extension
    - Factor out common code in `Dnatco` extension
    - Add `NtC tube` visual. Applicable for structures with NtC annotation
    - [Breaking] Rename `DnatcoConfalPyramids` to `DnatcoNtCs`
- Improve boundary calculation performance
- Add option to create & include images in state snapshots
- Fix SSAO artefacts with high bias values
- Fix SSAO resolution scale parameter handling
- Improve outlines, visually more stable at different view distances

## [v3.29.0] - 2023-01-15

- `meshes` extension: Fixed a bug in mesh visualization (show backfaces when opacity < 1)
- Add color quick select control to Volume controls
- Fix `dropFiles` bug
- Fix some cyclic imports and reduce the use of const enums. This should make it easier to use the library with the `isolatedModules: true` TS config.
- Fix `dropFiles` bug (#679)
- Add `input type='color'` picker to `CombinedColorControl`
- Set `ParameterMappingControl` disabled when state is updating
- Performance tweaks
    - Update clip `defines` only when changed
    - Check for identity in structure/unit areEqual methods
    - Avoid cloning of structure representation parameters
    - Make SymmetryOperator.createMapping monomorphic
    - Improve bonding-sphere calculation
    - Defer Scene properties calculation (markerAverage, opacityAverage, hasOpaque)
    - Improve checks in in UnitsRepresentation setVisualState
- Add StructureElement.Loci.forEachLocation
- Add RepresentationRegistry.clear and ThemeRegistry.clear
- Add generic Loci support for overpaint, substance, clipping themes
- Add `.getCenter` and `.center` to `Camera`
- Add support to dim unmarked groups
- Add support for marker edge strength

## [v3.28.0] - 2022-12-20

- Show histogram in direct volume control point settings
- Add `solidInterior` parameter to sphere/cylinder impostors
- [Breaking] Tweak `ignoreHydrogens` non-polar handling (introduced in 3.27.0)
- Add `meshes` and `volumes-and-segmentations` extensions
    - See https://molstarvolseg.ncbr.muni.cz/ for more info
- Fix missing support for info in `ParamDefinition.Converted`
- Add support for multi-visual volume representations
- Improve volume isosurface bounding-sphere
- Add basic volume segmentation support to core
    - Add `Volume.Segment` model
    - Add `Segmentation` custom volume property
    - Add `SegmentRepresentation` representation
    - Add `volume-segment` color theme
- Fix GPU marching cubes failing for large meshes with webgl2 (due to use of float16)

## [v3.27.0] - 2022-12-15

- Add an `includeTransparent` parameter to hide/show outlines of components that are transparent
- Fix 'once' for animations of systems with many frames
- Better guard against issue (black fringes) with bumpiness in impostors
- Improve impostor shaders
    - Fix sphere near-clipping with orthographic projection
    - Fix cylinder near-clipping
    - Add interior cylinder caps
    - Add per-pixel object clipping
- Fix `QualityAssessment` assignment bug for structures with different auth vs label sequence numbering
- Refresh `ApplyActionControl`'s param definition when toggling expanded state
- Fix `struct_conn` bond assignment for ions
- Ability to show only polar hydrogens

## [v3.26.0] - 2022-12-04

- Support for ``powerPreference`` webgl attribute. Add ``PluginConfig.General.PowerPreference`` and ``power-preference`` Viewer GET param.
- Excluded common protein caps `NME` and `ACE` from the ligand selection query
- Add screen-space shadow post-processing effect
- Add "Structure Molecular Surface" visual
- Add `external-volume` theme (coloring of arbitrary geometries by user-selected volume)

## [v3.25.1] - 2022-11-20

- Fix edge-case in `Structure.eachUnitPair` with single-element units
- Fix 'auto' structure-quality for coarse models

## [v3.25.0] - 2022-11-16

- Fix handling of gzipped assets (reverts #615)

## [v3.24.0] - 2022-11-13

- Make `PluginContext.initContainer` checkered canvas background optional
- Store URL of downloaded assets to detect zip/gzip based on extension (#615)
- Add optional `operator.key`; can be referenced in `IndexPairBonds`
- Add overpaint/transparency/substance theme strength to representations
- Fix viewport color for transparent background

## [v3.23.0] - 2022-10-19

- Add `PluginContext.initContainer/mount/unmount` methods; these should make it easier to reuse a plugin context with both custom and built-in UI
- Add `PluginContext.canvas3dInitialized`
- `createPluginUI` now resolves after the 3d canvas has been initialized
- Change EM Volume Streaming default from `Whole Structure` to `Auto`

## [v3.22.0] - 2022-10-17

- Replace `VolumeIsosurfaceParams.pickingGranularity` param with `Volume.PickingGranuality`

## [v3.21.0] - 2022-10-17

- Add `VolumeIsosurfaceParams.pickingGranularity` param
- Prevent component controls collapsing when option is selected

## [v3.20.0] - 2022-10-16

- [Breaking] Rename the ``model-index`` color theme to ``trajectory-index``
- Add a new ``model-index`` color theme that uniquely colors each loaded model
- Add the new ``model-index`` and ``structure-index`` color themes as an option for the carbon color in the ``element-symbol`` and ``ilustrative`` color themes
- Add ``structure-index`` color theme that uniquely colors each root structure
- Add ``nearest`` method to ``Lookup3D``
- Add mipmap-based blur for skybox backgrounds

## [v3.19.0] - 2022-10-01

- Fix "empty textures" error on empty canvas
- Optimize BinaryCIF integer packing encoder
- Fix dual depth peeling when post-processing is off or when rendering direct-volumes
- Add ``cameraClipping.minNear`` parameter
- Fix black artifacts on specular highlights with transparent background

## [v3.18.0] - 2022-09-17

- Integration of Dual depth peeling - OIT method
- Stereo camera improvements
    - Fix param updates not applied
    - Better param ranges and description
    - Add timer.mark for left/right camera

## [v3.17.0] - 2022-09-11

- [Fix] Clone ``Canvas3DParams`` when creating a ``Canvas3D`` instance to prevent shared state between multiple instances
- Add ``includeResidueTest`` option to ``alignAndSuperposeWithSIFTSMapping``
- Add ``parentDisplay`` param for interactions representation.
- [Experimental] Add support for PyMOL, VMD, and Jmol atom expressions in selection scripts
- Support for ``failIfMajorPerformanceCaveat`` webgl attribute. Add ``PluginConfig.General.AllowMajorPerformanceCaveat`` and ``allow-major-performance-caveat`` Viewer GET param.
- Fix handling of PDB TER records (#549)
- Add support for getting multiple loci from a representation (``.getAllLoci()``)
- Add ``key`` property to intra- and inter-bonds for referencing source data
- Fix click event triggered after move

## [v3.16.0] - 2022-08-25

- Support ``globalColorParams`` and ``globalSymmetryParams`` in common representation params
- Support ``label`` parameter in ``Viewer.loadStructureFromUrl``
- Fix ``ViewportHelpContent`` Mouse Controls section

## [v3.15.0] - 2022-08-23

- Fix wboit in Safari >=15 (add missing depth renderbuffer to wboit pass)
- Add 'Around Camera' option to Volume streaming
- Avoid queuing more than one update in Volume streaming

## [v3.14.0] - 2022-08-20

- Expose inter-bonds compute params in structure
- Improve performance of inter/intra-bonds compute
- Fix defaultAttribs handling in Canvas3DContext.fromCanvas
- Confal pyramids extension improvements
    - Add custom labels to Confal pyramids
    - Improve naming of some internal types in Confal pyramids extension coordinate
    - Add example mmCIF file with categories necessary to display Confal pyramids
    - Change the lookup logic of NtC steps from residues
- Add support for download of gzipped files
- Don't filter IndexPairBonds by element-based rules in MOL/SDF and MOL2 (without symmetry) models
- Fix Glycam Saccharide Names used by default
- Fix GPU surfaces rendering in Safari with WebGL2
- Add ``fov`` (Field of View) Canvas3D parameter
- Add ``sceneRadiusFactor`` Canvas3D parameter
- Add background pass (skybox, image, horizontal/radial gradient)
    - Set simple-settings presets via ``PluginConfig.Background.Styles``
    - Example presets in new backgrounds extension
    - Load skybox/image from URL or File (saved in session)
    - Opacity, saturation, lightness controls for skybox/image
    - Coverage (viewport or canvas) controls for image/gradient
- [Breaking] ``AssetManager`` needs to be passed to various graphics related classes
- Fix SSAO renderable initialization
- Reduce number of webgl state changes
    - Add ``viewport`` and ``scissor`` to state object
    - Add ``hasOpaque`` to scene object
- Handle edge cases where some renderables would not get (correctly) rendered
    - Fix text background rendering for opaque text
    - Fix helper scenes not shown when rendering directly to draw target
- Fix ``CustomElementProperty`` coloring not working

## [v3.13.0] - 2022-07-24

- Fix: only update camera state if manualReset is off (#494)
- Improve handling principal axes of points in a plane
- Add 'material' annotation support for textures
- More effort to avoid using ``flat`` qualifier in shaders: add ``dVaryingGroup``
- Enable ``immediateUpdate`` for iso level in isosurface and volume streaming controls
- Add support to download CCD from configurable URL

## [v3.12.1] - 2022-07-20

- Fix plugin behavior dispose logic to correctly unsubscribe observables.

## [v3.12.0] - 2022-07-17

- Add ``colorMarker`` option to Renderer. This disables the highlight and select marker at a shader level for faster rendering of large scenes in some cases.
- Bind shared textures only once per pass, not for each render item
- Fix missing 'material' annotation for some uniforms, causing unnecessary uniform updates
- Remove use of ``isnan`` in impostor shaders, not needed and causing slowdown
- Avoid using ``flat`` qualifier in shaders, causing slowdown
- Improve CellPack's ``adjustStyle`` option (disable ``colorMarker``, set component options, enable marking w/o ghost)
- Scan all entities when looking for ``struct_conn`` entries (fixes issue when the same ``label_asym_id`` is used in more than one entity)

## [v3.11.0] - 2022-07-04

- Add ``instanceGranularity`` option for marker, transparency, clipping, overpaint, substance data to save memory
- CellPack extension tweaks
    - Use instancing to create DNA/RNA curves to save memory
    - Enable ``instanceGranularity`` by default
    - Add ``adjustStyle`` option to LoadCellPackModel action (stylized, no multi-sample, no far clipping, chain picking)
- Structure Superposition now respects pivot's coordinate system

## [v3.10.2] - 2022-06-26

- Fix superfluous shader varying
- Improve use of gl_VertexID when possible

## [v3.10.1] - 2022-06-26

- Fix groupCount when updating TextureMesh-based visuals

## [v3.10.0] - 2022-06-24

- Add support for Glycam saccharide names
- Add ``PluginConfig.Viewport.ShowTrajectoryControls`` config option

## [v3.9.1] - 2022-06-19

- Fix missing ``super.componentWillUnmount()`` calls (@simeonborko)
- Fix missing ``uGroupCount`` update for visuals
- Fix missing aromatic bond display

## [v3.9.0] - 2022-05-30

- Improve picking by using drawbuffers (when available) to reduce number of drawcalls
- GPU timing support
    - Add ``timing-mode`` Viewer GET param
    - Add support for webgl timer queries
    - Add timer marks around GPU render & compute operations
- Volume Server CIF: Add check that a data block contains volume data before parsing
- Fix ``Scene.clear`` not clearing primitives & volumes arrays (@JonStargaryen)
- Fix rendering volumes when wboit is switched off and postprocessing is enabled

## [v3.8.2] - 2022-05-22

- Fix ``Scene.opacityAverage`` not taking xray shaded into account

## [v3.8.1] - 2022-05-14

- Fix issues with marking camera/handle helper (#433)
- Fix issues with array uniforms when running with headless-gl
- Fix Polymer Chain Instance coloring
- Improve performance of scene marker/opacity average calculation

## [v3.8.0] - 2022-04-30

- Add support for outlines around transparent objects
- Improve per-group transparency when wboit is switched off
- Improve ``ColorTheme`` typing with ``ColorType`` generic.
    - Defaults to ``ColorTypeLocation``
    - Set when using ``ColorTypeDirect`` or ``ColorTypeGrid``
- Fix case handling of ``struct_conf`` mmCIF enumeration field (#425)
- Fix ``allowTransparentBackfaces`` for per-group transparency
- Fix ``FormatRegistry.isApplicable`` returning true for unregistered formats
- Fix: handle building of ``GridLookup3D`` with zero cell size
- Fix ``ignoreLight`` for direct-volume rendering with webgl1
- Fix (non-black) outlines when using transparent background

## [v3.7.0] - 2022-04-13

- Fix ``xrayShaded`` for texture-mesh geometries
- [Breaking] Change ``allowTransparentBackfaces`` to ``transparentBackfaces`` with options ``off``, ``on``, ``opaque``. This was only added in 3.6.0, so allowing a breaking change here.
    - ``off``: don't show (default)
    - ``on``: show with transparency
    - ``opaque``: show fully opaque
- Add option to disable file drop overlay.

## [v3.6.2] - 2022-04-05

- ModelServer ligand queries: fixes for alternate locations, additional atoms & UNL ligand
- React 18 friendly ``useBehavior`` hook.

## [v3.6.1] - 2022-04-03

- Fix React18 related UI regressions.

## [v3.6.0] - 2022-04-03

- Check that model and coordinates have same element count when creating a trajectory
- Fix aromatic rings assignment: do not mix flags and planarity test
- Improve bonds assignment of coarse grained models: check for IndexPairBonds and exhaustive StructConn
- Fix unit mapping in bondedAtomicPairs MolScript query
- Improve pdb parsing: handle non unique atom and chain names (fixes #156)
- Fix volume streaming for entries with multiple contour lists
- Add ``allowTransparentBackfaces`` parameter to support double-sided rendering of transparent geometries
- Fix handling of case insensitive mmCIF enumeration fields (including entity.type)
- Fix ``disable-wboit`` Viewer GET param
- Add support for React 18.
    - Used by importing ``createPluginUI`` from ``mol-plugin-ui/react18``;
    - In Mol* 4.0, React 18 will become the default option.

## [v3.5.0] - 2022-03-25

- Fix issues with bounding-sphere & color-smoothing (mostly for small geometries)
- Support BCIF => CIF conversion in ``cif2bcif`` CLI tool

## [v3.4.0] - 2022-03-13

- Fix handling of mmcif with empty ``label_*`` fields
- Improve saccharide detection (compare against list from CCD)
- Fix legend label of hydrophobicity color theme
- Add ``LoadTrajectory`` action
- Add ``CustomImportControls`` to left panel
- Add Zenodo import extension (load structures, trajectories, volumes, and zip files)
- Fix loading of some compressed files within sessions
- Fix wrong element assignment for atoms with Charmm ion names
- Fix handling of empty symmetry cell data
- Add support for ``trr`` and ``nctraj`` coordinates files
- Add support for ``prmtop`` and ``top`` topology files

## [v3.3.1] - 2022-02-27

- Fix issue with unit boundary reuse (do at visual level instead)
- Add option to ignore ions for inter-unit bond computation

## [v3.3.0] - 2022-02-27

- Fix parsing contour-level from emdb v3 header files
- Fix invalid CSS (#376)
- Fix "texture not renderable" & "texture not bound" warnings (#319)
- Fix visual for bonds between two aromatic rings
- Fix visual for delocalized bonds (parsed from mmcif and mol2)
- Fix ring computation algorithm
- Add ``UnitResonance`` property with info about delocalized triplets
- Resolve marking in main renderer loop to improve overall performance
- Use ``throttleTime`` instead of ``debounceTime`` in sequence viewer for better responsiveness
- Change line geometry default ``scaleFactor`` to 2 (3 is too big after fixing line rendering)
- Trajectory animation performance improvements
    - Reuse ``Model.CoarseGrained`` for coordinate trajectories
    - Avoid calculating ``InterUnitBonds`` when ``Structure.parent`` ones are empty
    - Reuse unit boundary if sphere has not changed too much
    - Don't show 'inter-bond' and 'element-cross' visuals in line representations of polymerAndLigand preset
- Fix additional mononucleotides detected as polymer components
- Fix and improve ``canRemap`` handling in ``IntraUnitBonds``
- Reuse occlusion for secondary passes during multi-sampling
- Check if marking passes are needed before doing them
- Add ``resolutionScale`` parameter to allow trading quality of occlusion for performance

## [v3.2.0] - 2022-02-17

- Rename "best database mapping" to "SIFTS Mapping"
- Add schema and export support for ``atom_site.pdbx_sifts_xref_*`` fields
- Add schema export support for ``atom_site.pdbx_label_index`` field
- Add `traceOnly` parameter to chain/UniProt-based structure alignment
- Store ``IndexPairBonds`` as a dynamic property.

## [v3.1.0] - 2022-02-06

- Fix ``xrayShaded`` & ``ignoreLight`` params not working at the same time
- Add ``ignoreLight`` to component params
- Tweaks for cleaner default representation style
    - Cartoon: use ``nucleotide-ring`` instead of ``nucleotide-block``
    - Focus: use ``xrayShaded`` instead of opacity; adjust target size; don't show non-covalent interactions twice
- Fix representation preset side effects (changing post-processing parameters, see #363)
- Add Quick Styles panel (default, illustrative, stylized)
- Fix exported structure missing secondary-structure categories (#364)
- Fix volume streaming error message: distinguish between missing data and server error (#364)

## [v3.0.2] - 2022-01-30

- Fix color smoothing of elongated structures (by fixing ``Sphere.expand`` for spheres with highly directional extrema)
- Fix entity label not displayed when multiple instances of the same entity are highlighted
- Fix empty elements created in ``StructureElement.Loci.extendToAllInstances``
- Measurement options tweaks (allow larger ``textSize``; make ``customText`` essential)
- Fix visual visibility sync edge case when changing state snapshots

## [v3.0.1] - 2022-01-27

- Fix marking pass not working with ``transparentBackground``
- Fix pdbe xray maps url not https
- Fix entity-id color theme broken for non-IHM models
- Improve/fix marking of ``InteractionsInterUnitVisual`` (mark when all contact-feature members are given)
- Add missing "entity-id" and "enity-source" options for carbon coloring to "element-symbol" color theme
- Fix VolumeServer/query CLI
- Support automatic iso-value adjustment for VolumeServer data in ``Viewer.loadVolumeFromUrl``
- Emit drag event whenever started within viewport (not only for non-empty loci)

## [v3.0.0] - 2022-01-23

- Assembly handling tweaks:
    - Do not include suffix for "identity assembly operators"
    - Do not include assembly-related categories to export if the structure was composed from an assembly
    - Special case for ``structAsymMap`` if Mol* asym id operator mapping is present
- Support for opening ZIP files with multiple entries
- Add Model Export extension
- Bugfix: Automatically treat empty string as "non-present" value in BinaryCIF writer.
- Fix coarse model support in entity-id color theme
- Fix marking of carbohydrate visuals (whole chain could get marked instead of single residue)
- Add custom colors to "element-symbol", "molecule-type", "residue-name", and "secondary-structure" themes
- Support/bugfixes for ``atom_site.pdbx_sifts_xref`` categories
- Improve/fix marking of ``InteractionsIntraUnitVisual`` (mark when all contact-feature members are given)

## [v3.0.0-dev.10] - 2022-01-17

- Fix ``getOperatorsForIndex``
- Pass animation info (current frame & count) to state animations
    - Fix camera stutter for "camera spin" animation
- Add formal charge parsing support for MOL/SDF files (thanks @ptourlas)
- [Breaking] Cleaner looking ``MembraneOrientationVisuals`` defaults
- [Breaking] Add rock animation to trackball controls
    - Add ``animate`` to ``TrackballControlsParams``, remove ``spin`` and ``spinSpeed``
    - Add ``animate`` to ``SimpleSettingsParams``, remove ``spin``
- Add "camera rock" state animation
- Add support for custom colors to "molecule-type" theme
- [Breaking] Add style parameter to "illustrative" color theme
    - Defaults to "entity-id" style instead of "chain-id"
- Add "illustrative" representation preset

## [v3.0.0-dev.9] - 2022-01-09

- Add PDBj as a ``pdb-provider`` option
- Move Viewer APP to a separate file to allow use without importing light theme & index.html
- Add symmetry support for mol2 files (only spacegroup setting 1)
- Fix mol2 files element symbol assignment
- Improve bond assignment from ``IndexPairBonds``
    - Add ``key`` field for mapping to source data
    - Fix assignment of bonds with unphysical length
- Fix label/stats of single atom selection in multi-chain units

## [v3.0.0-dev.8] - 2021-12-31

- Add ``PluginFeatureDetection`` and disable WBOIT in Safari 15.
- Add ``disable-wboit`` Viewer GET param
- Add ``prefer-webgl1`` Viewer GET param
- [Breaking] Refactor direct-volume rendering
    - Remove isosurface render-mode (use GPU MC instead)
    - Move coloring into theme (like for other geometries/renderables)
        - Add ``direct`` color type
        - Remove color from transfer-function (now only alpha)
        - Add direct-volume color theme support
        - Add volume-value color theme
- [Breaking] Use size theme in molecular/gaussian surface & label representations
    - This is breaking because it was hardcoded to ``physical`` internally but the repr size theme default was ``uniform`` (now ``physical``)

## [v3.0.0-dev.7] - 2021-12-20

- Reduce number of created programs/shaders
    - Support specifying variants when creating graphics render-items
    - Change double-side shader param from define to uniform
    - Remove dMarkerType shader define (use uMarker as needed)
    - Support to ignore defines depending on the shader variant
    - Combine pickObject/pickInstance/pickGroup shader variants into one
    - Combine markingDepth/markingMask shader variants into one
    - Correctly set shader define flags for overpaint, transparency, substance, clipping
- [Breaking] Add per-object clip rendering properties (variant/objects)
    - ``SimpleSettingsParams.clipping.variant/objects`` and ``RendererParams.clip`` were removed

## [v3.0.0-dev.6] - 2021-12-19

- Enable temporal multi-sampling by default
    - Fix flickering during marking with camera at rest
- Enable ``aromaticBonds`` in structure representations by default
- Add ``PluginConfig.Structure.DefaultRepresentationPreset``
- Add ModelArchive support
    - schema extensions (e.g., AlphaFold uses it for the pLDDT score)
    - ModelArchive option in DownloadStructure action
    - ``model-archive`` GET parameter for Viewer app
    - ``Viewer.loadModelArchive`` method
- Improve support for loading AlphaFold structures
    - Automatic coloring by pLDDT
    - AlphaFold DB option in DownloadStructure action
    - ``afdb`` GET parameter for Viewer app
    - ``Viewer.loadAlphaFoldDb`` method
- Add QualityAssessment extension (using data from ma_qa_metric_local mmcif category)
    - pLDDT & qmean score: coloring, repr presets, molql symbol, loci labels (including avg for mutli-residue selections)
    - pLDDT: selection query
- Warn about erroneous symmetry operator matrix (instead of throwing an error)
- Added ``createPluginUI`` to ``mol-plugin-ui``
    - Support ``onBeforeUIRender`` to make sure initial UI works with custom presets and similar features.
- [Breaking] Removed ``createPlugin`` and ``createPluginAsync`` from ``mol-plugin-ui``
    - Please use ``createPluginUI`` instead
- Improve aromatic bonds handling
    - Don't detect aromatic bonds for rings < 5 atoms based on planarity
    - Prefer atoms in aromatic rings as bond reference positions

## [v3.0.0-dev.5] - 2021-12-16

- Fix initial camera reset not triggering for some entries.

## [v3.0.0-dev.4] - 2021-12-14

- Add ``bumpiness`` (per-object and per-group), ``bumpFrequency`` & ``bumpAmplitude`` (per-object) render parameters (#299)
- Change ``label`` representation defaults: Use text border instead of rectangle background
- Add outline color option to renderer
- Fix false positives in Model.isFromPdbArchive
- Add drag and drop support for loading any file, including multiple at once
    - If there are session files (.molx or .molj) among the dropped files, only the first session will be loaded
- Add drag and drop overlay
- Safari 15.1 - 15.3 WebGL 2 support workaround
- [Breaking] Move ``react`` and ``react-dom`` to ``peerDependencies``. This might break some builds.

## [v3.0.0-dev.3] - 2021-12-4

- Fix OBJ and USDZ export

## [v3.0.0-dev.2] - 2021-12-1

- Do not include tests and source maps in NPM package

## [v3.0.0-dev.0] - 2021-11-28

- Add multiple lights support (with color, intensity, and direction parameters)
- [Breaking] Add per-object material rendering properties
    - ``SimpleSettingsParams.lighting.renderStyle`` and ``RendererParams.style`` were removed
- Add substance theme with per-group material rendering properties
- ``StructureComponentManager.Options`` state saving support
- ``ParamDefinition.Group.presets`` support

## [v2.4.1] - 2021-11-28

- Fix: allow atoms in aromatic rings to do hydrogen bonds

## [v2.4.0] - 2021-11-25

- Fix secondary-structure property handling
    - StructureElement.Property was incorrectly resolving type & key
    - StructureSelectionQuery helpers 'helix' & 'beta' were not ensuring property availability
- Re-enable VAO with better workaround (bind null elements buffer before deleting)
- Add ``Representation.geometryVersion`` (increments whenever the geometry of any of its visuals changes)
- Add support for grid-based smoothing of Overpaint and Transparency visual state for surfaces

## [v2.3.9] - 2021-11-20

- Workaround: switch off VAO support for now

## [v2.3.8] - 2021-11-20

- Fix double canvas context creation (in plugin context)
- Fix unused vertex attribute handling (track which are used, disable the rest)
- Workaround for VAO issue in Chrome 96 (can cause WebGL to crash on geometry updates)

## [v2.3.7] - 2021-11-15

- Added ``ViewerOptions.collapseRightPanel``
- Added ``Viewer.loadTrajectory`` to support loading "composed" trajectories (e.g. from gro + xtc)
- Fix: handle parent in Structure.remapModel
- Add ``rounded`` and ``square`` helix profile options to Cartoon representation (in addition to the default ``elliptical``)

## [v2.3.6] - 2021-11-8

- Add additional measurement controls: orientation (box, axes, ellipsoid) & plane (best fit)
- Improve aromatic bond visuals (add ``aromaticScale``, ``aromaticSpacing``, ``aromaticDashCount`` params)
- [Breaking] Change ``adjustCylinderLength`` default to ``false`` (set to true for focus representation)
- Fix marker highlight color overriding select color
- CellPack extension update
    - add binary model support
    - add compartment (including membrane) geometry support
    - add latest mycoplasma model example
- Prefer WebGL1 in Safari 15.1.

## [v2.3.5] - 2021-10-19

- Fix sequence viewer for PDB files with COMPND record and multichain entities.
- Fix index pair bonds order assignment

## [v2.3.4] - 2021-10-12

- Fix pickScale not taken into account in line/point shader
- Add pixel-scale, pick-scale & pick-padding GET params to Viewer app
- Fix selecting bonds not adding their atoms in selection manager
- Add ``preferAtoms`` option to SelectLoci/HighlightLoci behaviors
- Make the implicit atoms of bond visuals pickable
    - Add ``preferAtomPixelPadding`` to Canvas3dInteractionHelper
- Add points & crosses visuals to Line representation
- Add ``pickPadding`` config option (look around in case target pixel is empty)
- Add ``multipleBonds`` param to bond visuals with options: off, symmetric, offset
- Fix ``argparse`` config in servers.

## [v2.3.3] - 2021-10-01

- Fix direct volume shader

## [v2.3.2] - 2021-10-01

- Prefer WebGL1 on iOS devices until WebGL2 support has stabilized.

## [v2.3.1] - 2021-09-28

- Add Charmm saccharide names
- Treat missing occupancy column as occupancy of 1
- Fix line shader not accounting for aspect ratio
- [Breaking] Fix point repr & shader
    - Was unusable with ``wboit``
    - Replaced ``pointFilledCircle`` & ``pointEdgeBleach`` params by ``pointStyle`` (square, circle, fuzzy)
    - Set ``pointSizeAttenuation`` to false by default
    - Set ``sizeTheme`` to ``uniform`` by default
- Add ``markerPriority`` option to Renderer (useful in combination with edges of marking pass)
- Add support support for ``chem_comp_bond`` and ``struct_conn`` categories (fixes ModelServer behavior where these categories should have been present)
- Model and VolumeServer: fix argparse config

## [v2.3.0] - 2021-09-06

- Take include/exclude flags into account when displaying aromatic bonds
- Improve marking performance
    - Avoid unnecessary draw calls/ui updates when marking
    - Check if loci is superset of visual
    - Check if loci overlaps with unit visual
    - Ensure ``Interval`` is used for ranges instead of ``SortedArray``
    - Add uniform marker type
    - Special case for reversing previous mark
- Add optional marking pass
    - Outlines visible and hidden parts of highlighted/selected groups
    - Add highlightStrength/selectStrength renderer params

## [v2.2.3] - 2021-08-25

- Add ``invertCantorPairing`` helper function
- Add ``Mesh`` processing helper ``.smoothEdges``
- Smooth border of molecular-surface with ``includeParent`` enabled
- Hide ``includeParent`` option from gaussian-surface visuals (not particularly useful)
- Improved ``StructureElement.Loci.size`` performance (for marking large cellpack models)
- Fix new ``TransformData`` issues (camera/bounding helper not showing up)
- Improve marking performance (avoid superfluous calls to ``StructureElement.Loci.isWholeStructure``)

## [v2.2.2] - 2021-08-11

- Fix ``TransformData`` issues [#133](https://github.com/molstar/molstar/issues/133)
- Fix ``mol-script`` query compiler const expression recognition.

## [v2.2.1] - 2021-08-02

- Add surrounding atoms (5 Angstrom) structure selection query
- [Breaking] Add maxDistance prop to ``IndexPairBonds``
- Fix coordinateSystem not handled in ``Structure.asParent``
- Add ``dynamicBonds`` to ``Structure`` props (force re-calc on model change)
    - Expose as optional param in root structure transform helper
- Add overpaint support to geometry exporters
- ``InputObserver`` improvements
  - normalize wheel speed across browsers/platforms
  - support Safari gestures (used by ``TrackballControls``)
  - ``PinchInput.fractionDelta`` and use it in ``TrackballControls``

## [v2.2.0] - 2021-07-31

- Add ``tubularHelices`` parameter to Cartoon representation
- Add ``SdfFormat`` and update SDF parser to be able to parse data headers according to spec (hopefully :)) #230
- Fix mononucleotides detected as polymer components (#229)
- Set default outline scale back to 1
- Improved DCD reader cell angle handling (interpret near 0 angles as 90 deg)
- Handle more residue/atom names commonly used in force-fields
- Add USDZ support to ``geo-export`` extension.
- Fix ``includeParent`` support for multi-instance bond visuals.
- Add ``operator`` Loci granularity, selecting everything with the same operator name.
- Prefer ``_label_seq_id`` fields in secondary structure assignment.
- Support new EMDB API (https://www.ebi.ac.uk/emdb/api/entry/map/[EMBD-ID]) for EM volume contour levels.
- ``Canvas3D`` tweaks:
    - Update ``forceDraw`` logic.
    - Ensure the scene is re-rendered when viewport size changes.
    - Support ``noDraw`` mode in ``PluginAnimationLoop``.

## [v2.1.0] - 2021-07-05

- Add parameter for to display aromatic bonds as dashes next to solid cylinder/line.
- Add backbone representation
- Fix outline in orthographic mode and set default scale to 2.

## [v2.0.7] - 2021-06-23

- Add ability to specify ``volumeIndex`` in ``Viewer.loadVolumeFromUrl`` to better support Volume Server inputs.
- Support in-place reordering for trajectory ``Frame.x/y/z`` arrays for better memory efficiency.
- Fixed text CIF encoder edge cases (most notably single whitespace not being escaped).

## [v2.0.6] - 2021-06-01

- Add glTF (GLB) and STL support to ``geo-export`` extension.
- Protein crosslink improvements
    - Change O-S bond distance to allow for NOS bridges (doi:10.1038/s41586-021-03513-3)
    - Added NOS-bridges query & improved disulfide-bridges query
- Fix #178: ``IndexPairBonds`` for non-single residue structures (bug due to atom reordering).
- Add volumetric color smoothing for MolecularSurface and GaussianSurface representations (#173)
- Fix nested 3d grid lookup that caused results being overwritten in non-covalent interactions computation.
- Basic implementation of ``BestDatabaseSequenceMapping`` (parse from CIF, color theme, superposition).
- Add atom id ranges support to Selection UI.

## [v2.0.5] - 2021-04-26

- Ability to pass ``Canvas3DContext`` to ``PluginContext.fromCanvas``.
- Relative frame support for ``Canvas3D`` viewport.
- Fix bug in screenshot copy UI.
- Add ability to select residues from a list of identifiers to the Selection UI.
- Fix SSAO bugs when used with ``Canvas3D`` viewport.
- Support for  full pausing (no draw) rendering: ``Canvas3D.pause(true)``.
- Add ``MeshBuilder.addMesh``.
- Add ``Torus`` primitive.
- Lazy volume loading support.
- [Breaking] ``Viewer.loadVolumeFromUrl`` signature change.
    - ``loadVolumeFromUrl(url, format, isBinary, isovalues, entryId)`` => ``loadVolumeFromUrl({ url, format, isBinary }, isovalues, { entryId, isLazy })``
- Add ``TextureMesh`` support to ``geo-export`` extension.

## [v2.0.4] - 2021-04-20

- [WIP] Mesh export extension
- ``Structure.eachAtomicHierarchyElement`` (#161)
- Fixed reading multi-line values in SDF format
- Fixed Measurements UI labels (#166)

## [v2.0.3] - 2021-04-09

- Add support for ``ColorTheme.palette`` designed for providing gradient-like coloring.
- [Breaking] The ``zip`` function is now asynchronous and expects a ``RuntimeContext``. Also added ``Zip()`` returning a ``Task``.
- [Breaking] Add ``CubeGridFormat`` in ``alpha-orbitals`` extension.

## [v2.0.2] - 2021-03-29

- Add ``Canvas3D.getRenderObjects``.
- [WIP] Animate state interpolating, including model trajectories
- Recognise MSE, SEP, TPO, PTR and PCA as non-standard amino-acids.
- Fix VolumeFromDensityServerCif transform label

## [v2.0.1] - 2021-03-23

- Exclude tsconfig.commonjs.tsbuildinfo from npm bundle

## [v2.0.0] - 2021-03-23

Too many changes to list as this is the start of the changelog... Notably, default exports are now forbidden.<|MERGE_RESOLUTION|>--- conflicted
+++ resolved
@@ -4,12 +4,10 @@
 Note that since we don't clearly distinguish between a public and private interfaces there will be changes in non-major versions that are potentially breaking. If we make breaking changes to less used interfaces we will highlight it in here.
 
 ## [Unreleased]
-<<<<<<< HEAD
 - IHM improvements:
   - Disable volume streaming
   - Disable validation report visualization
   - Enable assembly symmetry for integrative models
-=======
 - Fix transparency rendering with occlusion in NodeJS
 - mmCIF Support
   - Add custom `molstar_bond_site` category that enables serializing explicit bonds by referencing `atom_site.id`
@@ -23,7 +21,6 @@
 
 ## [v4.14.1] - 2025-05-09
 - Do not raise error when creating duplicate state transformers and print console warning instead
->>>>>>> 4334f4d1
 
 ## [v4.14.0] - 2025-05-07
 - Fix `Viewer.loadTrajectory` when loading a topology file
