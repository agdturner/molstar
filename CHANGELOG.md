# Change Log
All notable changes to this project will be documented in this file, following the suggestions of [Keep a CHANGELOG](http://keepachangelog.com/). This project adheres to [Semantic Versioning](http://semver.org/) for its most widely used - and defacto - public interfaces.

Note that since we don't clearly distinguish between a public and private interfaces there will be changes in non-major versions that are potentially breaking. If we make breaking changes to less used interfaces we will highlight it in here.

## [TODO]

<<<<<<< HEAD
- [Breaking] Reduce memory usage of `SymmetryOperator.ArrayMapping`
    - Requires calling methods from instance
=======
- [Breaking] Fix `mol-model/structure/model/properties/seconday-structure.ts` file name (#938)
>>>>>>> ca606284

## [Unreleased]

- Fix `State.tryGetCellData` (return type & data check)
- Don't change camera.target unless flyMode or pointerLock are enabled
- Handle empty CIF files
- Snapshot improvements:
    - Add `key` property
    - Ability to existing snapshot name, key, and description
    - Support markdown in descriptions (ignores all HTML tags)
    - Ability to link to snapshots by key from descriptions
    - Separate UI control showing description of the current snapshot
- Do not activate drag overlay for non-file content
- Add `structure-element-sphere` visual to `spacefill` representation
- Fix missing `await` in `HeadlessPluginContext.saveStateSnapshot`
- Added support for providing custom sequence viewers to the plugin spec
- MolViewSpec extension (MVS)
- Add URL parameters `mvs-url`, `mvs-data`, `mvs-format`
- Add drag&drop for `.mvsj` files
- Fix `bumpiness` scaling with `ignoreLight` enabled
- Add `transforms` & `label` params to `ShapeFromPly`

## [v3.42.0] - 2023-11-05

- Fix handling of PDB files with insertion codes (#945)
- Fix de-/saturate of colors with no hue
- Improve `distinctColors` function
    - Add `sort` and `sampleCountFactor` parameters
    - Fix clustering issues
- Add `clipPrimitive` option to spheres geometry, clipping whole spheres instead of cutting them
- Add `DragAndDropManager`
- Add `options` support for default bond labels

## [v3.41.0] - 2023-10-15

- Add `PluginContext.initialized` promise & support for it in the `Plugin` UI component.
- Fix undesired interaction between settings panel and the panel on the right.
- Add ability to customize server parameters for `RCSBAssemblySymmetry`.

## [v3.40.1] - 2023-09-30

- Do not call `updateFocusRepr` if default `StructureFocusRepresentation` isn't present.
- Treat "tap" as a click in `InputObserver`
- ModelServer ligand queries: fix atom count reported by SDF/MOL/MOL2 export
- CCD extension: Make visuals for aromatic bonds configurable
- Add optional `file?: CifFile` to `MmcifFormat.data`
- Add support for webgl extensions
    - `WEBGL_clip_cull_distance`
    - `EXT_conservative_depth`
    - `WEBGL_stencil_texturing`
    - `EXT_clip_control`
- Add `MultiSampleParams.reduceFlicker` (to be able to switch it off)
- Add `alphaThickness` parameter to adjust alpha of spheres for radius
- Ability to hide "right" panel from simplified viewport controls
- Add `blockIndex` parameter to TrajectoryFromMmCif
- Fix bounding sphere calculation for "element-like" visuals
- Fix RCSB PDB validation report URL
- Add sharpening postprocessing option
- Take pixel-ratio into account for outline scale
- Gracefully handle missing HTMLImageElement
- Fix pixel-ratio changes not applied to all render passes

## [v3.39.0] - 2023-09-02

- Add some elements support for `guessElementSymbolString` function
- Faster bounding rectangle calculation for imposter spheres
- Allow toggling of hydrogens as part of `LabelTextVisual`

## [v3.38.3] - 2023-07-29

- Fix imposter spheres not updating, e.g. in trajectories (broke in v3.38.0)

## [v3.38.2] - 2023-07-24

- Don't rely solely on `chem_comp_atom` when detecting CCD files (#877)
- Actually support non-physical keys in `Bindings.Trigger.code`

## [v3.38.1] - 2023-07-22

- Fix pixel-scale not updated in SSAO pass

## [v3.38.0] - 2023-07-18

- Fix display issue with SIFTS mapping
- Support non-physical keys in `Bindings.Trigger.code`
- Update `getStateSnapshot` to only overwrite current snapshot if it was created automatically
- Fix distinct palette's `getSamples` infinite loop
- Add 'NH2', 'FOR', 'FMT' to `CommonProteinCaps`
- Add `opened` event to `PluginStateSnapshotManager`
- Properly switch-off fog
- Add `approximate` option for spheres rendering
- Reduce `Spheres` memory usage
    - Derive mapping from VertexID
    - Pull position and group from texture
- Add `Euler` math primitive
- Add stride option to element sphere & point visuals
- Add `disabledExtensions` field to default viewer's options
- Add `LRUCache.remove`
- Add 'Chain Instance' and 'Uniform' options for 'Carbon Color' param (in Color Theme: Element Symbol)

## [v3.37.1] - 2023-06-20

- Fix issues with wboit/dpoit in large scenes
- Fix lines, text, points rendering (broken in v3.37.0)

## [v3.37.0] - 2023-06-17

- Add `inverted` option to `xrayShaded` parameter
- Model-export extension: Add ability to set a file name for structures
- Add `contextHash` to `SizeTheme`
- Add mipmap-based blur for image backgrounds

## [v3.36.1] - 2023-06-11

- Allow parsing of CCD ligand files
- Add dedicated wwPDB CCD extension to align and visualize ideal & model CCD coordinates
- Make operators in `IndexPairBonds` a directed property
- Remove erroneous bounding-box overlap test in `Structure.eachUnitPair`
- Fix `EdgeBuilder.addNextEdge` for loop edges
- Optimize inter unit bond compute
- Ensure consistent state for volume representation (#210)
- Improve SSAO for thin geometry (e.g. lines)
- Add snapshot support for structure selections
- Add `nucleicProfile` parameter to cartoon representation
- Add `cartoon` theme with separate colorings for for mainchain and sidechain visuals

## [v3.35.0] - 2023-05-14

- Enable odd dash count (1,3,5)
- Add principal axes spec and fix edge cases
- Add a uniform color theme for NtC tube that still paints residue and segment dividers in a different color
- Mesh exporter improvements
    - Support points & lines in glTF export
    - Set alphaMode and doubleSided in glTF export
    - Fix flipped cylinder caps
- Fix bond assignments `struct_conn` records referencing waters
- Add StructConn extension providing functions for inspecting struct_conns
- Fix `PluginState.setSnapshot` triggering unnecessary state updates
- Fix an edge case in the `mol-state`'s `State` when trying to apply a transform to an existing Null object
- Add `SbNcbrPartialCharges` extension for coloring and labeling atoms and residues by partial atomic charges
  - uses custom mmcif categories `_sb_ncbr_partial_atomic_charges_meta` and `_sb_ncbr_partial_atomic_charges` (more info in [README.md](./src/extensions/sb-ncbr/README.md))
- Parse HEADER record when reading PDB file
- Support `ignoreHydrogens` in interactions representation
- Add hydroxyproline (HYP) commonly present in collagen molecules to the list of amino acids
- Fix assemblies for Archive PDB files (do not generate unique `label_asym_id` if `REMARK 350` is present)
- Add additional functions to `core.math` in `mol-script`
    - `cantorPairing`, `sortedCantorPairing`, `invertCantorPairing`,
    - `trunc`, `sign`

## [v3.34.0] - 2023-04-16

- Avoid `renderMarkingDepth` for fully transparent renderables
- Remove `camera.far` doubling workaround
- Add `ModifiersKeys.areNone` helper function
- Do not render NtC tube segments unless all required atoms are present in the structure
- Fix rendering issues caused by VAO reuse
- Add "Zoom All", "Orient Axes", "Reset Axes" buttons to the "Reset Camera" button
- Improve trackball move-state handling when key bindings use modifiers
- Fix rendering with very small viewport and SSAO enabled
- Fix `.getAllLoci` for structure representations with `structure.child`
- Fix `readAllLinesAsync` refering to dom length property
- Make mol-util/file-info node compatible
- Add `eachLocation` to representation/visual interface

## [v3.33.0] - 2023-04-02

- Handle resizes of viewer element even when window remains the same size
- Throttle canvas resize events
- Selection toggle buttons hidden if selection mode is off
- Camera focus loci bindings allow reset on click-away to be overridden
- Input/controls improvements
    - Move or fly around the scene using keys
    - Pointer lock to look around scene
    - Toggle spin/rock animation using keys
- Apply bumpiness as lightness variation with `ignoreLight`
- Remove `JSX` reference from `loci-labels.ts`
- Fix overpaint/transparency/substance smoothing not updated when geometry changes
- Fix camera project/unproject when using offset viewport
- Add support for loading all blocks from a mmcif file as a trajectory
- Add `Frustum3D` and `Plane3D` math primitives
- Include `occupancy` and `B_iso_or_equiv` when creating `Conformation` from `Model`
- Remove LazyImports (introduced in v3.31.1)

## [v3.32.0] - 2023-03-20

- Avoid rendering of fully transparent renderables
- Add occlusion color parameter
- Fix issue with outlines and orthographic camera
- Reduce over-blurring occlusion at larger view distances
- Fix occlusion artefact with non-canvas viewport and pixel-ratio > 1
- Update nodejs-shims conditionals to handle polyfilled document object in NodeJS environment.
- Ensure marking edges are at least one pixel wide
- Add exposure parameter to renderer
- Only trigger marking when mouse is directly over canvas
- Fix blurry occlusion in screenshots
- [Breaking] Add `setFSModule` to `mol-util/data-source` instead of trying to trick WebPack

## [v3.31.4] - 2023-02-24

- Allow link cylinder/line `dashCount` set to '0'
- Stop animation loop when disposing `PluginContext` (thanks @gfrn for identifying the issue)

## [v3.31.3] - 2023-02-22

- Fix impostor bond visuals not correctly updating on `sizeFactor` changes
- Fix degenerate case in PCA
- Fix near clipping avoidance in impostor shaders
- Update `fs` import in `data-source.ts`

## [v3.31.2] - 2023-02-12

- Fix exit code of volume pack executable (pack.ts). Now exits with non-0 status when an error happens
- Remove pca transform from components ui focus (too distracting)
- Fix artefacts with opaque outlines behind transparent objects
- Fix polymer trace visual not updating
- Fix use of `WEBGL_provoking_vertex`

## [v3.31.1] - 2023-02-05

- Improve Component camera focus based on the PCA of the structure and the following rules:
    - The first residue should be in first quadrant if there is only one chain
    - The average position of the residues of the first chain should be in the first quadrant if there is more than one chain
- Add `HeadlessPluginContext` and `HeadlessScreenshotHelper` to be used in Node.js
- Add example `image-renderer`
- Fix wrong offset when rendering text with orthographic projection
- Update camera/handle helper when `devicePixelRatio` changes
- Add various options to customize the axes camera-helper
- Fix issue with texture-mesh color smoothing when changing themes
- Add fast boundary helper and corresponding unit trait
- Add Observable for Canvas3D commits

## [v3.30.0] - 2023-01-29

- Improve `Dnatco` extension
    - Factor out common code in `Dnatco` extension
    - Add `NtC tube` visual. Applicable for structures with NtC annotation
    - [Breaking] Rename `DnatcoConfalPyramids` to `DnatcoNtCs`
- Improve boundary calculation performance
- Add option to create & include images in state snapshots
- Fix SSAO artefacts with high bias values
- Fix SSAO resolution scale parameter handling
- Improve outlines, visually more stable at different view distances

## [v3.29.0] - 2023-01-15

- `meshes` extension: Fixed a bug in mesh visualization (show backfaces when opacity < 1)
- Add color quick select control to Volume controls
- Fix `dropFiles` bug
- Fix some cyclic imports and reduce the use of const enums. This should make it easier to use the library with the `isolatedModules: true` TS config.
- Fix `dropFiles` bug (#679)
- Add `input type='color'` picker to `CombinedColorControl`
- Set `ParameterMappingControl` disabled when state is updating
- Performance tweaks
    - Update clip `defines` only when changed
    - Check for identity in structure/unit areEqual methods
    - Avoid cloning of structure representation parameters
    - Make SymmetryOperator.createMapping monomorphic
    - Improve bonding-sphere calculation
    - Defer Scene properties calculation (markerAverage, opacityAverage, hasOpaque)
    - Improve checks in in UnitsRepresentation setVisualState
- Add StructureElement.Loci.forEachLocation
- Add RepresentationRegistry.clear and ThemeRegistry.clear
- Add generic Loci support for overpaint, substance, clipping themes
- Add `.getCenter` and `.center` to `Camera`
- Add support to dim unmarked groups
- Add support for marker edge strength

## [v3.28.0] - 2022-12-20

- Show histogram in direct volume control point settings
- Add `solidInterior` parameter to sphere/cylinder impostors
- [Breaking] Tweak `ignoreHydrogens` non-polar handling (introduced in 3.27.0)
- Add `meshes` and `volumes-and-segmentations` extensions
    - See https://molstarvolseg.ncbr.muni.cz/ for more info
- Fix missing support for info in `ParamDefinition.Converted`
- Add support for multi-visual volume representations
- Improve volume isosurface bounding-sphere
- Add basic volume segmentation support to core
    - Add `Volume.Segment` model
    - Add `Segmentation` custom volume property
    - Add `SegmentRepresentation` representation
    - Add `volume-segment` color theme
- Fix GPU marching cubes failing for large meshes with webgl2 (due to use of float16)

## [v3.27.0] - 2022-12-15

- Add an `includeTransparent` parameter to hide/show outlines of components that are transparent
- Fix 'once' for animations of systems with many frames
- Better guard against issue (black fringes) with bumpiness in impostors
- Improve impostor shaders
    - Fix sphere near-clipping with orthographic projection
    - Fix cylinder near-clipping
    - Add interior cylinder caps
    - Add per-pixel object clipping
- Fix `QualityAssessment` assignment bug for structures with different auth vs label sequence numbering
- Refresh `ApplyActionControl`'s param definition when toggling expanded state
- Fix `struct_conn` bond assignment for ions
- Ability to show only polar hydrogens

## [v3.26.0] - 2022-12-04

- Support for ``powerPreference`` webgl attribute. Add ``PluginConfig.General.PowerPreference`` and ``power-preference`` Viewer GET param.
- Excluded common protein caps `NME` and `ACE` from the ligand selection query
- Add screen-space shadow post-processing effect
- Add "Structure Molecular Surface" visual
- Add `external-volume` theme (coloring of arbitrary geometries by user-selected volume)

## [v3.25.1] - 2022-11-20

- Fix edge-case in `Structure.eachUnitPair` with single-element units
- Fix 'auto' structure-quality for coarse models

## [v3.25.0] - 2022-11-16

- Fix handling of gzipped assets (reverts #615)

## [v3.24.0] - 2022-11-13

- Make `PluginContext.initContainer` checkered canvas background optional
- Store URL of downloaded assets to detect zip/gzip based on extension (#615)
- Add optional `operator.key`; can be referenced in `IndexPairBonds`
- Add overpaint/transparency/substance theme strength to representations
- Fix viewport color for transparent background

## [v3.23.0] - 2022-10-19

- Add `PluginContext.initContainer/mount/unmount` methods; these should make it easier to reuse a plugin context with both custom and built-in UI
- Add `PluginContext.canvas3dInitialized`
- `createPluginUI` now resolves after the 3d canvas has been initialized
- Change EM Volume Streaming default from `Whole Structure` to `Auto`

## [v3.22.0] - 2022-10-17

- Replace `VolumeIsosurfaceParams.pickingGranularity` param with `Volume.PickingGranuality`

## [v3.21.0] - 2022-10-17

- Add `VolumeIsosurfaceParams.pickingGranularity` param
- Prevent component controls collapsing when option is selected

## [v3.20.0] - 2022-10-16

- [Breaking] Rename the ``model-index`` color theme to ``trajectory-index``
- Add a new ``model-index`` color theme that uniquely colors each loaded model
- Add the new ``model-index`` and ``structure-index`` color themes as an option for the carbon color in the ``element-symbol`` and ``ilustrative`` color themes
- Add ``structure-index`` color theme that uniquely colors each root structure
- Add ``nearest`` method to ``Lookup3D``
- Add mipmap-based blur for skybox backgrounds

## [v3.19.0] - 2022-10-01

- Fix "empty textures" error on empty canvas
- Optimize BinaryCIF integer packing encoder
- Fix dual depth peeling when post-processing is off or when rendering direct-volumes
- Add ``cameraClipping.minNear`` parameter
- Fix black artifacts on specular highlights with transparent background

## [v3.18.0] - 2022-09-17

- Integration of Dual depth peeling - OIT method
- Stereo camera improvements
    - Fix param updates not applied
    - Better param ranges and description
    - Add timer.mark for left/right camera

## [v3.17.0] - 2022-09-11

- [Fix] Clone ``Canvas3DParams`` when creating a ``Canvas3D`` instance to prevent shared state between multiple instances
- Add ``includeResidueTest`` option to ``alignAndSuperposeWithSIFTSMapping``
- Add ``parentDisplay`` param for interactions representation.
- [Experimental] Add support for PyMOL, VMD, and Jmol atom expressions in selection scripts
- Support for ``failIfMajorPerformanceCaveat`` webgl attribute. Add ``PluginConfig.General.AllowMajorPerformanceCaveat`` and ``allow-major-performance-caveat`` Viewer GET param.
- Fix handling of PDB TER records (#549)
- Add support for getting multiple loci from a representation (``.getAllLoci()``)
- Add ``key`` property to intra- and inter-bonds for referencing source data
- Fix click event triggered after move

## [v3.16.0] - 2022-08-25

- Support ``globalColorParams`` and ``globalSymmetryParams`` in common representation params
- Support ``label`` parameter in ``Viewer.loadStructureFromUrl``
- Fix ``ViewportHelpContent`` Mouse Controls section

## [v3.15.0] - 2022-08-23

- Fix wboit in Safari >=15 (add missing depth renderbuffer to wboit pass)
- Add 'Around Camera' option to Volume streaming
- Avoid queuing more than one update in Volume streaming

## [v3.14.0] - 2022-08-20

- Expose inter-bonds compute params in structure
- Improve performance of inter/intra-bonds compute
- Fix defaultAttribs handling in Canvas3DContext.fromCanvas
- Confal pyramids extension improvements
    - Add custom labels to Confal pyramids
    - Improve naming of some internal types in Confal pyramids extension coordinate
    - Add example mmCIF file with categories necessary to display Confal pyramids
    - Change the lookup logic of NtC steps from residues
- Add support for download of gzipped files
- Don't filter IndexPairBonds by element-based rules in MOL/SDF and MOL2 (without symmetry) models
- Fix Glycam Saccharide Names used by default
- Fix GPU surfaces rendering in Safari with WebGL2
- Add ``fov`` (Field of View) Canvas3D parameter
- Add ``sceneRadiusFactor`` Canvas3D parameter
- Add background pass (skybox, image, horizontal/radial gradient)
    - Set simple-settings presets via ``PluginConfig.Background.Styles``
    - Example presets in new backgrounds extension
    - Load skybox/image from URL or File (saved in session)
    - Opacity, saturation, lightness controls for skybox/image
    - Coverage (viewport or canvas) controls for image/gradient
- [Breaking] ``AssetManager`` needs to be passed to various graphics related classes
- Fix SSAO renderable initialization
- Reduce number of webgl state changes
    - Add ``viewport`` and ``scissor`` to state object
    - Add ``hasOpaque`` to scene object
- Handle edge cases where some renderables would not get (correctly) rendered
    - Fix text background rendering for opaque text
    - Fix helper scenes not shown when rendering directly to draw target
- Fix ``CustomElementProperty`` coloring not working

## [v3.13.0] - 2022-07-24

- Fix: only update camera state if manualReset is off (#494)
- Improve handling principal axes of points in a plane
- Add 'material' annotation support for textures
- More effort to avoid using ``flat`` qualifier in shaders: add ``dVaryingGroup``
- Enable ``immediateUpdate`` for iso level in isosurface and volume streaming controls
- Add support to download CCD from configurable URL

## [v3.12.1] - 2022-07-20

- Fix plugin behavior dispose logic to correctly unsubscribe observables.

## [v3.12.0] - 2022-07-17

- Add ``colorMarker`` option to Renderer. This disables the highlight and select marker at a shader level for faster rendering of large scenes in some cases.
- Bind shared textures only once per pass, not for each render item
- Fix missing 'material' annotation for some uniforms, causing unnecessary uniform updates
- Remove use of ``isnan`` in impostor shaders, not needed and causing slowdown
- Avoid using ``flat`` qualifier in shaders, causing slowdown
- Improve CellPack's ``adjustStyle`` option (disable ``colorMarker``, set component options, enable marking w/o ghost)
- Scan all entities when looking for ``struct_conn`` entries (fixes issue when the same ``label_asym_id`` is used in more than one entity)

## [v3.11.0] - 2022-07-04

- Add ``instanceGranularity`` option for marker, transparency, clipping, overpaint, substance data to save memory
- CellPack extension tweaks
    - Use instancing to create DNA/RNA curves to save memory
    - Enable ``instanceGranularity`` by default
    - Add ``adjustStyle`` option to LoadCellPackModel action (stylized, no multi-sample, no far clipping, chain picking)
- Structure Superposition now respects pivot's coordinate system

## [v3.10.2] - 2022-06-26

- Fix superfluous shader varying
- Improve use of gl_VertexID when possible

## [v3.10.1] - 2022-06-26

- Fix groupCount when updating TextureMesh-based visuals

## [v3.10.0] - 2022-06-24

- Add support for Glycam saccharide names
- Add ``PluginConfig.Viewport.ShowTrajectoryControls`` config option

## [v3.9.1] - 2022-06-19

- Fix missing ``super.componentWillUnmount()`` calls (@simeonborko)
- Fix missing ``uGroupCount`` update for visuals
- Fix missing aromatic bond display

## [v3.9.0] - 2022-05-30

- Improve picking by using drawbuffers (when available) to reduce number of drawcalls
- GPU timing support
    - Add ``timing-mode`` Viewer GET param
    - Add support for webgl timer queries
    - Add timer marks around GPU render & compute operations
- Volume Server CIF: Add check that a data block contains volume data before parsing
- Fix ``Scene.clear`` not clearing primitives & volumes arrays (@JonStargaryen)
- Fix rendering volumes when wboit is switched off and postprocessing is enabled

## [v3.8.2] - 2022-05-22

- Fix ``Scene.opacityAverage`` not taking xray shaded into account

## [v3.8.1] - 2022-05-14

- Fix issues with marking camera/handle helper (#433)
- Fix issues with array uniforms when running with headless-gl
- Fix Polymer Chain Instance coloring
- Improve performance of scene marker/opacity average calculation

## [v3.8.0] - 2022-04-30

- Add support for outlines around transparent objects
- Improve per-group transparency when wboit is switched off
- Improve ``ColorTheme`` typing with ``ColorType`` generic.
    - Defaults to ``ColorTypeLocation``
    - Set when using ``ColorTypeDirect`` or ``ColorTypeGrid``
- Fix case handling of ``struct_conf`` mmCIF enumeration field (#425)
- Fix ``allowTransparentBackfaces`` for per-group transparency
- Fix ``FormatRegistry.isApplicable`` returning true for unregistered formats
- Fix: handle building of ``GridLookup3D`` with zero cell size
- Fix ``ignoreLight`` for direct-volume rendering with webgl1
- Fix (non-black) outlines when using transparent background

## [v3.7.0] - 2022-04-13

- Fix ``xrayShaded`` for texture-mesh geometries
- [Breaking] Change ``allowTransparentBackfaces`` to ``transparentBackfaces`` with options ``off``, ``on``, ``opaque``. This was only added in 3.6.0, so allowing a breaking change here.
    - ``off``: don't show (default)
    - ``on``: show with transparency
    - ``opaque``: show fully opaque
- Add option to disable file drop overlay.

## [v3.6.2] - 2022-04-05

- ModelServer ligand queries: fixes for alternate locations, additional atoms & UNL ligand
- React 18 friendly ``useBehavior`` hook.

## [v3.6.1] - 2022-04-03

- Fix React18 related UI regressions.

## [v3.6.0] - 2022-04-03

- Check that model and coordinates have same element count when creating a trajectory
- Fix aromatic rings assignment: do not mix flags and planarity test
- Improve bonds assignment of coarse grained models: check for IndexPairBonds and exhaustive StructConn
- Fix unit mapping in bondedAtomicPairs MolScript query
- Improve pdb parsing: handle non unique atom and chain names (fixes #156)
- Fix volume streaming for entries with multiple contour lists
- Add ``allowTransparentBackfaces`` parameter to support double-sided rendering of transparent geometries
- Fix handling of case insensitive mmCIF enumeration fields (including entity.type)
- Fix ``disable-wboit`` Viewer GET param
- Add support for React 18.
    - Used by importing ``createPluginUI`` from ``mol-plugin-ui/react18``;
    - In Mol* 4.0, React 18 will become the default option.

## [v3.5.0] - 2022-03-25

- Fix issues with bounding-sphere & color-smoothing (mostly for small geometries)
- Support BCIF => CIF conversion in ``cif2bcif`` CLI tool

## [v3.4.0] - 2022-03-13

- Fix handling of mmcif with empty ``label_*`` fields
- Improve saccharide detection (compare against list from CCD)
- Fix legend label of hydrophobicity color theme
- Add ``LoadTrajectory`` action
- Add ``CustomImportControls`` to left panel
- Add Zenodo import extension (load structures, trajectories, volumes, and zip files)
- Fix loading of some compressed files within sessions
- Fix wrong element assignment for atoms with Charmm ion names
- Fix handling of empty symmetry cell data
- Add support for ``trr`` and ``nctraj`` coordinates files
- Add support for ``prmtop`` and ``top`` topology files

## [v3.3.1] - 2022-02-27

- Fix issue with unit boundary reuse (do at visual level instead)
- Add option to ignore ions for inter-unit bond computation

## [v3.3.0] - 2022-02-27

- Fix parsing contour-level from emdb v3 header files
- Fix invalid CSS (#376)
- Fix "texture not renderable" & "texture not bound" warnings (#319)
- Fix visual for bonds between two aromatic rings
- Fix visual for delocalized bonds (parsed from mmcif and mol2)
- Fix ring computation algorithm
- Add ``UnitResonance`` property with info about delocalized triplets
- Resolve marking in main renderer loop to improve overall performance
- Use ``throttleTime`` instead of ``debounceTime`` in sequence viewer for better responsiveness
- Change line geometry default ``scaleFactor`` to 2 (3 is too big after fixing line rendering)
- Trajectory animation performance improvements
    - Reuse ``Model.CoarseGrained`` for coordinate trajectories
    - Avoid calculating ``InterUnitBonds`` when ``Structure.parent`` ones are empty
    - Reuse unit boundary if sphere has not changed too much
    - Don't show 'inter-bond' and 'element-cross' visuals in line representations of polymerAndLigand preset
- Fix additional mononucleotides detected as polymer components
- Fix and improve ``canRemap`` handling in ``IntraUnitBonds``
- Reuse occlusion for secondary passes during multi-sampling
- Check if marking passes are needed before doing them
- Add ``resolutionScale`` parameter to allow trading quality of occlusion for performance

## [v3.2.0] - 2022-02-17

- Rename "best database mapping" to "SIFTS Mapping"
- Add schema and export support for ``atom_site.pdbx_sifts_xref_*`` fields
- Add schema export support for ``atom_site.pdbx_label_index`` field
- Add `traceOnly` parameter to chain/UniProt-based structure alignment
- Store ``IndexPairBonds`` as a dynamic property.

## [v3.1.0] - 2022-02-06

- Fix ``xrayShaded`` & ``ignoreLight`` params not working at the same time
- Add ``ignoreLight`` to component params
- Tweaks for cleaner default representation style
    - Cartoon: use ``nucleotide-ring`` instead of ``nucleotide-block``
    - Focus: use ``xrayShaded`` instead of opacity; adjust target size; don't show non-covalent interactions twice
- Fix representation preset side effects (changing post-processing parameters, see #363)
- Add Quick Styles panel (default, illustrative, stylized)
- Fix exported structure missing secondary-structure categories (#364)
- Fix volume streaming error message: distinguish between missing data and server error (#364)

## [v3.0.2] - 2022-01-30

- Fix color smoothing of elongated structures (by fixing ``Sphere.expand`` for spheres with highly directional extrema)
- Fix entity label not displayed when multiple instances of the same entity are highlighted
- Fix empty elements created in ``StructureElement.Loci.extendToAllInstances``
- Measurement options tweaks (allow larger ``textSize``; make ``customText`` essential)
- Fix visual visibility sync edge case when changing state snapshots

## [v3.0.1] - 2022-01-27

- Fix marking pass not working with ``transparentBackground``
- Fix pdbe xray maps url not https
- Fix entity-id color theme broken for non-IHM models
- Improve/fix marking of ``InteractionsInterUnitVisual`` (mark when all contact-feature members are given)
- Add missing "entity-id" and "enity-source" options for carbon coloring to "element-symbol" color theme
- Fix VolumeServer/query CLI
- Support automatic iso-value adjustment for VolumeServer data in ``Viewer.loadVolumeFromUrl``
- Emit drag event whenever started within viewport (not only for non-empty loci)

## [v3.0.0] - 2022-01-23

- Assembly handling tweaks:
    - Do not include suffix for "identity assembly operators"
    - Do not include assembly-related categories to export if the structure was composed from an assembly
    - Special case for ``structAsymMap`` if Mol* asym id operator mapping is present
- Support for opening ZIP files with multiple entries
- Add Model Export extension
- Bugfix: Automatically treat empty string as "non-present" value in BinaryCIF writer.
- Fix coarse model support in entity-id color theme
- Fix marking of carbohydrate visuals (whole chain could get marked instead of single residue)
- Add custom colors to "element-symbol", "molecule-type", "residue-name", and "secondary-structure" themes
- Support/bugfixes for ``atom_site.pdbx_sifts_xref`` categories
- Improve/fix marking of ``InteractionsIntraUnitVisual`` (mark when all contact-feature members are given)

## [v3.0.0-dev.10] - 2022-01-17

- Fix ``getOperatorsForIndex``
- Pass animation info (current frame & count) to state animations
    - Fix camera stutter for "camera spin" animation
- Add formal charge parsing support for MOL/SDF files (thanks @ptourlas)
- [Breaking] Cleaner looking ``MembraneOrientationVisuals`` defaults
- [Breaking] Add rock animation to trackball controls
    - Add ``animate`` to ``TrackballControlsParams``, remove ``spin`` and ``spinSpeed``
    - Add ``animate`` to ``SimpleSettingsParams``, remove ``spin``
- Add "camera rock" state animation
- Add support for custom colors to "molecule-type" theme
- [Breaking] Add style parameter to "illustrative" color theme
    - Defaults to "entity-id" style instead of "chain-id"
- Add "illustrative" representation preset

## [v3.0.0-dev.9] - 2022-01-09

- Add PDBj as a ``pdb-provider`` option
- Move Viewer APP to a separate file to allow use without importing light theme & index.html
- Add symmetry support for mol2 files (only spacegroup setting 1)
- Fix mol2 files element symbol assignment
- Improve bond assignment from ``IndexPairBonds``
    - Add ``key`` field for mapping to source data
    - Fix assignment of bonds with unphysical length
- Fix label/stats of single atom selection in multi-chain units

## [v3.0.0-dev.8] - 2021-12-31

- Add ``PluginFeatureDetection`` and disable WBOIT in Safari 15.
- Add ``disable-wboit`` Viewer GET param
- Add ``prefer-webgl1`` Viewer GET param
- [Breaking] Refactor direct-volume rendering
    - Remove isosurface render-mode (use GPU MC instead)
    - Move coloring into theme (like for other geometries/renderables)
        - Add ``direct`` color type
        - Remove color from transfer-function (now only alpha)
        - Add direct-volume color theme support
        - Add volume-value color theme
- [Breaking] Use size theme in molecular/gaussian surface & label representations
    - This is breaking because it was hardcoded to ``physical`` internally but the repr size theme default was ``uniform`` (now ``physical``)

## [v3.0.0-dev.7] - 2021-12-20

- Reduce number of created programs/shaders
    - Support specifying variants when creating graphics render-items
    - Change double-side shader param from define to uniform
    - Remove dMarkerType shader define (use uMarker as needed)
    - Support to ignore defines depending on the shader variant
    - Combine pickObject/pickInstance/pickGroup shader variants into one
    - Combine markingDepth/markingMask shader variants into one
    - Correctly set shader define flags for overpaint, transparency, substance, clipping
- [Breaking] Add per-object clip rendering properties (variant/objects)
    - ``SimpleSettingsParams.clipping.variant/objects`` and ``RendererParams.clip`` were removed

## [v3.0.0-dev.6] - 2021-12-19

- Enable temporal multi-sampling by default
    - Fix flickering during marking with camera at rest
- Enable ``aromaticBonds`` in structure representations by default
- Add ``PluginConfig.Structure.DefaultRepresentationPreset``
- Add ModelArchive support
    - schema extensions (e.g., AlphaFold uses it for the pLDDT score)
    - ModelArchive option in DownloadStructure action
    - ``model-archive`` GET parameter for Viewer app
    - ``Viewer.loadModelArchive`` method
- Improve support for loading AlphaFold structures
    - Automatic coloring by pLDDT
    - AlphaFold DB option in DownloadStructure action
    - ``afdb`` GET parameter for Viewer app
    - ``Viewer.loadAlphaFoldDb`` method
- Add QualityAssessment extension (using data from ma_qa_metric_local mmcif category)
    - pLDDT & qmean score: coloring, repr presets, molql symbol, loci labels (including avg for mutli-residue selections)
    - pLDDT: selection query
- Warn about erroneous symmetry operator matrix (instead of throwing an error)
- Added ``createPluginUI`` to ``mol-plugin-ui``
    - Support ``onBeforeUIRender`` to make sure initial UI works with custom presets and similar features.
- [Breaking] Removed ``createPlugin`` and ``createPluginAsync`` from ``mol-plugin-ui``
    - Please use ``createPluginUI`` instead
- Improve aromatic bonds handling
    - Don't detect aromatic bonds for rings < 5 atoms based on planarity
    - Prefer atoms in aromatic rings as bond reference positions

## [v3.0.0-dev.5] - 2021-12-16

- Fix initial camera reset not triggering for some entries.

## [v3.0.0-dev.4] - 2021-12-14

- Add ``bumpiness`` (per-object and per-group), ``bumpFrequency`` & ``bumpAmplitude`` (per-object) render parameters (#299)
- Change ``label`` representation defaults: Use text border instead of rectangle background
- Add outline color option to renderer
- Fix false positives in Model.isFromPdbArchive
- Add drag and drop support for loading any file, including multiple at once
    - If there are session files (.molx or .molj) among the dropped files, only the first session will be loaded
- Add drag and drop overlay
- Safari 15.1 - 15.3 WebGL 2 support workaround
- [Breaking] Move ``react`` and ``react-dom`` to ``peerDependencies``. This might break some builds.

## [v3.0.0-dev.3] - 2021-12-4

- Fix OBJ and USDZ export

## [v3.0.0-dev.2] - 2021-12-1

- Do not include tests and source maps in NPM package

## [v3.0.0-dev.0] - 2021-11-28

- Add multiple lights support (with color, intensity, and direction parameters)
- [Breaking] Add per-object material rendering properties
    - ``SimpleSettingsParams.lighting.renderStyle`` and ``RendererParams.style`` were removed
- Add substance theme with per-group material rendering properties
- ``StructureComponentManager.Options`` state saving support
- ``ParamDefinition.Group.presets`` support

## [v2.4.1] - 2021-11-28

- Fix: allow atoms in aromatic rings to do hydrogen bonds

## [v2.4.0] - 2021-11-25

- Fix secondary-structure property handling
    - StructureElement.Property was incorrectly resolving type & key
    - StructureSelectionQuery helpers 'helix' & 'beta' were not ensuring property availability
- Re-enable VAO with better workaround (bind null elements buffer before deleting)
- Add ``Representation.geometryVersion`` (increments whenever the geometry of any of its visuals changes)
- Add support for grid-based smoothing of Overpaint and Transparency visual state for surfaces

## [v2.3.9] - 2021-11-20

- Workaround: switch off VAO support for now

## [v2.3.8] - 2021-11-20

- Fix double canvas context creation (in plugin context)
- Fix unused vertex attribute handling (track which are used, disable the rest)
- Workaround for VAO issue in Chrome 96 (can cause WebGL to crash on geometry updates)

## [v2.3.7] - 2021-11-15

- Added ``ViewerOptions.collapseRightPanel``
- Added ``Viewer.loadTrajectory`` to support loading "composed" trajectories (e.g. from gro + xtc)
- Fix: handle parent in Structure.remapModel
- Add ``rounded`` and ``square`` helix profile options to Cartoon representation (in addition to the default ``elliptical``)

## [v2.3.6] - 2021-11-8

- Add additional measurement controls: orientation (box, axes, ellipsoid) & plane (best fit)
- Improve aromatic bond visuals (add ``aromaticScale``, ``aromaticSpacing``, ``aromaticDashCount`` params)
- [Breaking] Change ``adjustCylinderLength`` default to ``false`` (set to true for focus representation)
- Fix marker highlight color overriding select color
- CellPack extension update
    - add binary model support
    - add compartment (including membrane) geometry support
    - add latest mycoplasma model example
- Prefer WebGL1 in Safari 15.1.

## [v2.3.5] - 2021-10-19

- Fix sequence viewer for PDB files with COMPND record and multichain entities.
- Fix index pair bonds order assignment

## [v2.3.4] - 2021-10-12

- Fix pickScale not taken into account in line/point shader
- Add pixel-scale, pick-scale & pick-padding GET params to Viewer app
- Fix selecting bonds not adding their atoms in selection manager
- Add ``preferAtoms`` option to SelectLoci/HighlightLoci behaviors
- Make the implicit atoms of bond visuals pickable
    - Add ``preferAtomPixelPadding`` to Canvas3dInteractionHelper
- Add points & crosses visuals to Line representation
- Add ``pickPadding`` config option (look around in case target pixel is empty)
- Add ``multipleBonds`` param to bond visuals with options: off, symmetric, offset
- Fix ``argparse`` config in servers.

## [v2.3.3] - 2021-10-01

- Fix direct volume shader

## [v2.3.2] - 2021-10-01

- Prefer WebGL1 on iOS devices until WebGL2 support has stabilized.

## [v2.3.1] - 2021-09-28

- Add Charmm saccharide names
- Treat missing occupancy column as occupancy of 1
- Fix line shader not accounting for aspect ratio
- [Breaking] Fix point repr & shader
    - Was unusable with ``wboit``
    - Replaced ``pointFilledCircle`` & ``pointEdgeBleach`` params by ``pointStyle`` (square, circle, fuzzy)
    - Set ``pointSizeAttenuation`` to false by default
    - Set ``sizeTheme`` to ``uniform`` by default
- Add ``markerPriority`` option to Renderer (useful in combination with edges of marking pass)
- Add support support for ``chem_comp_bond`` and ``struct_conn`` categories (fixes ModelServer behavior where these categories should have been present)
- Model and VolumeServer: fix argparse config

## [v2.3.0] - 2021-09-06

- Take include/exclude flags into account when displaying aromatic bonds
- Improve marking performance
    - Avoid unnecessary draw calls/ui updates when marking
    - Check if loci is superset of visual
    - Check if loci overlaps with unit visual
    - Ensure ``Interval`` is used for ranges instead of ``SortedArray``
    - Add uniform marker type
    - Special case for reversing previous mark
- Add optional marking pass
    - Outlines visible and hidden parts of highlighted/selected groups
    - Add highlightStrength/selectStrength renderer params

## [v2.2.3] - 2021-08-25

- Add ``invertCantorPairing`` helper function
- Add ``Mesh`` processing helper ``.smoothEdges``
- Smooth border of molecular-surface with ``includeParent`` enabled
- Hide ``includeParent`` option from gaussian-surface visuals (not particularly useful)
- Improved ``StructureElement.Loci.size`` performance (for marking large cellpack models)
- Fix new ``TransformData`` issues (camera/bounding helper not showing up)
- Improve marking performance (avoid superfluous calls to ``StructureElement.Loci.isWholeStructure``)

## [v2.2.2] - 2021-08-11

- Fix ``TransformData`` issues [#133](https://github.com/molstar/molstar/issues/133)
- Fix ``mol-script`` query compiler const expression recognition.

## [v2.2.1] - 2021-08-02

- Add surrounding atoms (5 Angstrom) structure selection query
- [Breaking] Add maxDistance prop to ``IndexPairBonds``
- Fix coordinateSystem not handled in ``Structure.asParent``
- Add ``dynamicBonds`` to ``Structure`` props (force re-calc on model change)
    - Expose as optional param in root structure transform helper
- Add overpaint support to geometry exporters
- ``InputObserver`` improvements
  - normalize wheel speed across browsers/platforms
  - support Safari gestures (used by ``TrackballControls``)
  - ``PinchInput.fractionDelta`` and use it in ``TrackballControls``

## [v2.2.0] - 2021-07-31

- Add ``tubularHelices`` parameter to Cartoon representation
- Add ``SdfFormat`` and update SDF parser to be able to parse data headers according to spec (hopefully :)) #230
- Fix mononucleotides detected as polymer components (#229)
- Set default outline scale back to 1
- Improved DCD reader cell angle handling (interpret near 0 angles as 90 deg)
- Handle more residue/atom names commonly used in force-fields
- Add USDZ support to ``geo-export`` extension.
- Fix ``includeParent`` support for multi-instance bond visuals.
- Add ``operator`` Loci granularity, selecting everything with the same operator name.
- Prefer ``_label_seq_id`` fields in secondary structure assignment.
- Support new EMDB API (https://www.ebi.ac.uk/emdb/api/entry/map/[EMBD-ID]) for EM volume contour levels.
- ``Canvas3D`` tweaks:
    - Update ``forceDraw`` logic.
    - Ensure the scene is re-rendered when viewport size changes.
    - Support ``noDraw`` mode in ``PluginAnimationLoop``.

## [v2.1.0] - 2021-07-05

- Add parameter for to display aromatic bonds as dashes next to solid cylinder/line.
- Add backbone representation
- Fix outline in orthographic mode and set default scale to 2.

## [v2.0.7] - 2021-06-23

- Add ability to specify ``volumeIndex`` in ``Viewer.loadVolumeFromUrl`` to better support Volume Server inputs.
- Support in-place reordering for trajectory ``Frame.x/y/z`` arrays for better memory efficiency.
- Fixed text CIF encoder edge cases (most notably single whitespace not being escaped).

## [v2.0.6] - 2021-06-01

- Add glTF (GLB) and STL support to ``geo-export`` extension.
- Protein crosslink improvements
    - Change O-S bond distance to allow for NOS bridges (doi:10.1038/s41586-021-03513-3)
    - Added NOS-bridges query & improved disulfide-bridges query
- Fix #178: ``IndexPairBonds`` for non-single residue structures (bug due to atom reordering).
- Add volumetric color smoothing for MolecularSurface and GaussianSurface representations (#173)
- Fix nested 3d grid lookup that caused results being overwritten in non-covalent interactions computation.
- Basic implementation of ``BestDatabaseSequenceMapping`` (parse from CIF, color theme, superposition).
- Add atom id ranges support to Selection UI.

## [v2.0.5] - 2021-04-26

- Ability to pass ``Canvas3DContext`` to ``PluginContext.fromCanvas``.
- Relative frame support for ``Canvas3D`` viewport.
- Fix bug in screenshot copy UI.
- Add ability to select residues from a list of identifiers to the Selection UI.
- Fix SSAO bugs when used with ``Canvas3D`` viewport.
- Support for  full pausing (no draw) rendering: ``Canvas3D.pause(true)``.
- Add ``MeshBuilder.addMesh``.
- Add ``Torus`` primitive.
- Lazy volume loading support.
- [Breaking] ``Viewer.loadVolumeFromUrl`` signature change.
    - ``loadVolumeFromUrl(url, format, isBinary, isovalues, entryId)`` => ``loadVolumeFromUrl({ url, format, isBinary }, isovalues, { entryId, isLazy })``
- Add ``TextureMesh`` support to ``geo-export`` extension.

## [v2.0.4] - 2021-04-20

- [WIP] Mesh export extension
- ``Structure.eachAtomicHierarchyElement`` (#161)
- Fixed reading multi-line values in SDF format
- Fixed Measurements UI labels (#166)

## [v2.0.3] - 2021-04-09

- Add support for ``ColorTheme.palette`` designed for providing gradient-like coloring.
- [Breaking] The ``zip`` function is now asynchronous and expects a ``RuntimeContext``. Also added ``Zip()`` returning a ``Task``.
- [Breaking] Add ``CubeGridFormat`` in ``alpha-orbitals`` extension.

## [v2.0.2] - 2021-03-29

- Add ``Canvas3D.getRenderObjects``.
- [WIP] Animate state interpolating, including model trajectories
- Recognise MSE, SEP, TPO, PTR and PCA as non-standard amino-acids.
- Fix VolumeFromDensityServerCif transform label

## [v2.0.1] - 2021-03-23

- Exclude tsconfig.commonjs.tsbuildinfo from npm bundle

## [v2.0.0] - 2021-03-23

Too many changes to list as this is the start of the changelog... Notably, default exports are now forbidden.<|MERGE_RESOLUTION|>--- conflicted
+++ resolved
@@ -5,12 +5,9 @@
 
 ## [TODO]
 
-<<<<<<< HEAD
 - [Breaking] Reduce memory usage of `SymmetryOperator.ArrayMapping`
     - Requires calling methods from instance
-=======
 - [Breaking] Fix `mol-model/structure/model/properties/seconday-structure.ts` file name (#938)
->>>>>>> ca606284
 
 ## [Unreleased]
 
