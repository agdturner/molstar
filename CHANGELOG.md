# Change Log
All notable changes to this project will be documented in this file, following the suggestions of [Keep a CHANGELOG](http://keepachangelog.com/). This project adheres to [Semantic Versioning](http://semver.org/) for its most widely used - and defacto - public interfaces.

Note that since we don't clearly distinguish between a public and private interfaces there will be changes in non-major versions that are potentially breaking. If we make breaking changes to less used interfaces we will highlight it in here.


## [Unreleased]

<<<<<<< HEAD
- CellPack extension tweaks
    - Use instancing to create DNA/RNA curves to save memory
=======

## [v3.11.0] - 2022-07-04

- Add ``instanceGranularity`` option for marker, transparency, clipping, overpaint, substance data to save memory
- CellPack extension tweaks
    - Use instancing to create DNA/RNA curves to save memory
    - Enable ``instanceGranularity`` by default
    - Add ``adjustStyle`` option to LoadCellPackModel action (stylized, no multi-sample, no far clipping, chain picking)
- Structure Superposition now respects pivot's coordinate system

## [v3.10.2] - 2022-06-26

- Fix superfluous shader varying
- Improve use of gl_VertexID when possible

## [v3.10.1] - 2022-06-26

- Fix groupCount when updating TextureMesh-based visuals

## [v3.10.0] - 2022-06-24

- Add support for Glycam saccharide names
- Add ``PluginConfig.Viewport.ShowTrajectoryControls`` config option

## [v3.9.1] - 2022-06-19

- Fix missing ``super.componentWillUnmount()`` calls (@simeonborko)
- Fix missing ``uGroupCount`` update for visuals
- Fix missing aromatic bond display
>>>>>>> 7c420218

## [v3.9.0] - 2022-05-30

- Improve picking by using drawbuffers (when available) to reduce number of drawcalls
- GPU timing support
    - Add ``timing-mode`` Viewer GET param
    - Add support for webgl timer queries
    - Add timer marks around GPU render & compute operations
- Volume Server CIF: Add check that a data block contains volume data before parsing
- Fix ``Scene.clear`` not clearing primitives & volumes arrays (@JonStargaryen)
- Fix rendering volumes when wboit is switched off and postprocessing is enabled

## [v3.8.2] - 2022-05-22

- Fix ``Scene.opacityAverage`` not taking xray shaded into account

## [v3.8.1] - 2022-05-14

- Fix issues with marking camera/handle helper (#433)
- Fix issues with array uniforms when running with headless-gl
- Fix Polymer Chain Instance coloring
- Improve performance of scene marker/opacity average calculation

## [v3.8.0] - 2022-04-30

- Add support for outlines around transparent objects
- Improve per-group transparency when wboit is switched off
- Improve ``ColorTheme`` typing with ``ColorType`` generic.
    - Defaults to ``ColorTypeLocation``
    - Set when using ``ColorTypeDirect`` or ``ColorTypeGrid``
- Fix case handling of ``struct_conf`` mmCIF enumeration field (#425)
- Fix ``allowTransparentBackfaces`` for per-group transparency
- Fix ``FormatRegistry.isApplicable`` returning true for unregistered formats
- Fix: handle building of ``GridLookup3D`` with zero cell size
- Fix ``ignoreLight`` for direct-volume rendering with webgl1
- Fix (non-black) outlines when using transparent background

## [v3.7.0] - 2022-04-13

- Fix ``xrayShaded`` for texture-mesh geometries
- [Breaking] Change ``allowTransparentBackfaces`` to ``transparentBackfaces`` with options ``off``, ``on``, ``opaque``. This was only added in 3.6.0, so allowing a breaking change here.
    - ``off``: don't show (default)
    - ``on``: show with transparency
    - ``opaque``: show fully opaque
- Add option to disable file drop overlay.

## [v3.6.2] - 2022-04-05

- ModelServer ligand queries: fixes for alternate locations, additional atoms & UNL ligand
- React 18 friendly ``useBehavior`` hook.

## [v3.6.1] - 2022-04-03

- Fix React18 related UI regressions.

## [v3.6.0] - 2022-04-03

- Check that model and coordinates have same element count when creating a trajectory
- Fix aromatic rings assignment: do not mix flags and planarity test
- Improve bonds assignment of coarse grained models: check for IndexPairBonds and exhaustive StructConn
- Fix unit mapping in bondedAtomicPairs MolScript query
- Improve pdb parsing: handle non unique atom and chain names (fixes #156)
- Fix volume streaming for entries with multiple contour lists
- Add ``allowTransparentBackfaces`` parameter to support double-sided rendering of transparent geometries
- Fix handling of case insensitive mmCIF enumeration fields (including entity.type)
- Fix ``disable-wboit`` Viewer GET param
- Add support for React 18.
    - Used by importing ``createPluginUI`` from ``mol-plugin-ui/react18``;
    - In Mol* 4.0, React 18 will become the default option.

## [v3.5.0] - 2022-03-25

- Fix issues with bounding-sphere & color-smoothing (mostly for small geometries)
- Support BCIF => CIF conversion in ``cif2bcif`` CLI tool

## [v3.4.0] - 2022-03-13

- Fix handling of mmcif with empty ``label_*`` fields
- Improve saccharide detection (compare against list from CCD)
- Fix legend label of hydrophobicity color theme
- Add ``LoadTrajectory`` action
- Add ``CustomImportControls`` to left panel
- Add Zenodo import extension (load structures, trajectories, volumes, and zip files)
- Fix loading of some compressed files within sessions
- Fix wrong element assignment for atoms with Charmm ion names
- Fix handling of empty symmetry cell data
- Add support for ``trr`` and ``nctraj`` coordinates files
- Add support for ``prmtop`` and ``top`` topology files

## [v3.3.1] - 2022-02-27

- Fix issue with unit boundary reuse (do at visual level instead)
- Add option to ignore ions for inter-unit bond computation

## [v3.3.0] - 2022-02-27

- Fix parsing contour-level from emdb v3 header files
- Fix invalid CSS (#376)
- Fix "texture not renderable" & "texture not bound" warnings (#319)
- Fix visual for bonds between two aromatic rings
- Fix visual for delocalized bonds (parsed from mmcif and mol2)
- Fix ring computation algorithm
- Add ``UnitResonance`` property with info about delocalized triplets
- Resolve marking in main renderer loop to improve overall performance
- Use ``throttleTime`` instead of ``debounceTime`` in sequence viewer for better responsiveness
- Change line geometry default ``scaleFactor`` to 2 (3 is too big after fixing line rendering)
- Trajectory animation performance improvements
    - Reuse ``Model.CoarseGrained`` for coordinate trajectories
    - Avoid calculating ``InterUnitBonds`` when ``Structure.parent`` ones are empty
    - Reuse unit boundary if sphere has not changed too much
    - Don't show 'inter-bond' and 'element-cross' visuals in line representations of polymerAndLigand preset
- Fix additional mononucleotides detected as polymer components
- Fix and improve ``canRemap`` handling in ``IntraUnitBonds``
- Reuse occlusion for secondary passes during multi-sampling
- Check if marking passes are needed before doing them
- Add ``resolutionScale`` parameter to allow trading quality of occlusion for performance

## [v3.2.0] - 2022-02-17

- Rename "best database mapping" to "SIFTS Mapping"
- Add schema and export support for ``atom_site.pdbx_sifts_xref_*`` fields
- Add schema export support for ``atom_site.pdbx_label_index`` field
- Add `traceOnly` parameter to chain/UniProt-based structure alignment
- Store ``IndexPairBonds`` as a dynamic property.

## [v3.1.0] - 2022-02-06

- Fix ``xrayShaded`` & ``ignoreLight`` params not working at the same time
- Add ``ignoreLight`` to component params
- Tweaks for cleaner default representation style
    - Cartoon: use ``nucleotide-ring`` instead of ``nucleotide-block``
    - Focus: use ``xrayShaded`` instead of opacity; adjust target size; don't show non-covalent interactions twice
- Fix representation preset side effects (changing post-processing parameters, see #363)
- Add Quick Styles panel (default, illustrative, stylized)
- Fix exported structure missing secondary-structure categories (#364)
- Fix volume streaming error message: distinguish between missing data and server error (#364)

## [v3.0.2] - 2022-01-30

- Fix color smoothing of elongated structures (by fixing ``Sphere.expand`` for spheres with highly directional extrema)
- Fix entity label not displayed when multiple instances of the same entity are highlighted
- Fix empty elements created in ``StructureElement.Loci.extendToAllInstances``
- Measurement options tweaks (allow larger ``textSize``; make ``customText`` essential)
- Fix visual visibility sync edge case when changing state snapshots

## [v3.0.1] - 2022-01-27

- Fix marking pass not working with ``transparentBackground``
- Fix pdbe xray maps url not https
- Fix entity-id color theme broken for non-IHM models
- Improve/fix marking of ``InteractionsInterUnitVisual`` (mark when all contact-feature members are given)
- Add missing "entity-id" and "enity-source" options for carbon coloring to "element-symbol" color theme
- Fix VolumeServer/query CLI
- Support automatic iso-value adjustment for VolumeServer data in ``Viewer.loadVolumeFromUrl``
- Emit drag event whenever started within viewport (not only for non-empty loci)

## [v3.0.0] - 2022-01-23

- Assembly handling tweaks:
    - Do not include suffix for "identity assembly operators"
    - Do not include assembly-related categories to export if the structure was composed from an assembly
    - Special case for ``structAsymMap`` if Mol* asym id operator mapping is present
- Support for opening ZIP files with multiple entries
- Add Model Export extension
- Bugfix: Automatically treat empty string as "non-present" value in BinaryCIF writer.
- Fix coarse model support in entity-id color theme
- Fix marking of carbohydrate visuals (whole chain could get marked instead of single residue)
- Add custom colors to "element-symbol", "molecule-type", "residue-name", and "secondary-structure" themes
- Support/bugfixes for ``atom_site.pdbx_sifts_xref`` categories
- Improve/fix marking of ``InteractionsIntraUnitVisual`` (mark when all contact-feature members are given)

## [v3.0.0-dev.10] - 2022-01-17

- Fix ``getOperatorsForIndex``
- Pass animation info (current frame & count) to state animations
    - Fix camera stutter for "camera spin" animation
- Add formal charge parsing support for MOL/SDF files (thanks @ptourlas)
- [Breaking] Cleaner looking ``MembraneOrientationVisuals`` defaults
- [Breaking] Add rock animation to trackball controls
    - Add ``animate`` to ``TrackballControlsParams``, remove ``spin`` and ``spinSpeed``
    - Add ``animate`` to ``SimpleSettingsParams``, remove ``spin``
- Add "camera rock" state animation
- Add support for custom colors to "molecule-type" theme
- [Breaking] Add style parameter to "illustrative" color theme
    - Defaults to "entity-id" style instead of "chain-id"
- Add "illustrative" representation preset

## [v3.0.0-dev.9] - 2022-01-09

- Add PDBj as a ``pdb-provider`` option
- Move Viewer APP to a separate file to allow use without importing light theme & index.html
- Add symmetry support for mol2 files (only spacegroup setting 1)
- Fix mol2 files element symbol assignment
- Improve bond assignment from ``IndexPairBonds``
    - Add ``key`` field for mapping to source data
    - Fix assignment of bonds with unphysical length
- Fix label/stats of single atom selection in multi-chain units

## [v3.0.0-dev.8] - 2021-12-31

- Add ``PluginFeatureDetection`` and disable WBOIT in Safari 15.
- Add ``disable-wboit`` Viewer GET param
- Add ``prefer-webgl1`` Viewer GET param
- [Breaking] Refactor direct-volume rendering
    - Remove isosurface render-mode (use GPU MC instead)
    - Move coloring into theme (like for other geometries/renderables)
        - Add ``direct`` color type
        - Remove color from transfer-function (now only alpha)
        - Add direct-volume color theme support
        - Add volume-value color theme
- [Breaking] Use size theme in molecular/gaussian surface & label representations
    - This is breaking because it was hardcoded to ``physical`` internally but the repr size theme default was ``uniform`` (now ``physical``)

## [v3.0.0-dev.7] - 2021-12-20

- Reduce number of created programs/shaders
    - Support specifying variants when creating graphics render-items
    - Change double-side shader param from define to uniform
    - Remove dMarkerType shader define (use uMarker as needed)
    - Support to ignore defines depending on the shader variant
    - Combine pickObject/pickInstance/pickGroup shader variants into one
    - Combine markingDepth/markingMask shader variants into one
    - Correctly set shader define flags for overpaint, transparency, substance, clipping
- [Breaking] Add per-object clip rendering properties (variant/objects)
    - ``SimpleSettingsParams.clipping.variant/objects`` and ``RendererParams.clip`` were removed

## [v3.0.0-dev.6] - 2021-12-19

- Enable temporal multi-sampling by default
    - Fix flickering during marking with camera at rest
- Enable ``aromaticBonds`` in structure representations by default
- Add ``PluginConfig.Structure.DefaultRepresentationPreset``
- Add ModelArchive support
    - schema extensions (e.g., AlphaFold uses it for the pLDDT score)
    - ModelArchive option in DownloadStructure action
    - ``model-archive`` GET parameter for Viewer app
    - ``Viewer.loadModelArchive`` method
- Improve support for loading AlphaFold structures
    - Automatic coloring by pLDDT
    - AlphaFold DB option in DownloadStructure action
    - ``afdb`` GET parameter for Viewer app
    - ``Viewer.loadAlphaFoldDb`` method
- Add QualityAssessment extension (using data from ma_qa_metric_local mmcif category)
    - pLDDT & qmean score: coloring, repr presets, molql symbol, loci labels (including avg for mutli-residue selections)
    - pLDDT: selection query
- Warn about erroneous symmetry operator matrix (instead of throwing an error)
- Added ``createPluginUI`` to ``mol-plugin-ui``
    - Support ``onBeforeUIRender`` to make sure initial UI works with custom presets and similar features.
- [Breaking] Removed ``createPlugin`` and ``createPluginAsync`` from ``mol-plugin-ui``
    - Please use ``createPluginUI`` instead
- Improve aromatic bonds handling
    - Don't detect aromatic bonds for rings < 5 atoms based on planarity
    - Prefer atoms in aromatic rings as bond reference positions

## [v3.0.0-dev.5] - 2021-12-16

- Fix initial camera reset not triggering for some entries.

## [v3.0.0-dev.4] - 2021-12-14

- Add ``bumpiness`` (per-object and per-group), ``bumpFrequency`` & ``bumpAmplitude`` (per-object) render parameters (#299)
- Change ``label`` representation defaults: Use text border instead of rectangle background
- Add outline color option to renderer
- Fix false positives in Model.isFromPdbArchive
- Add drag and drop support for loading any file, including multiple at once
    - If there are session files (.molx or .molj) among the dropped files, only the first session will be loaded
- Add drag and drop overlay
- Safari 15.1 - 15.3 WebGL 2 support workaround
- [Breaking] Move ``react`` and ``react-dom`` to ``peerDependencies``. This might break some builds.

## [v3.0.0-dev.3] - 2021-12-4

- Fix OBJ and USDZ export

## [v3.0.0-dev.2] - 2021-12-1

- Do not include tests and source maps in NPM package

## [v3.0.0-dev.0] - 2021-11-28

- Add multiple lights support (with color, intensity, and direction parameters)
- [Breaking] Add per-object material rendering properties
    - ``SimpleSettingsParams.lighting.renderStyle`` and ``RendererParams.style`` were removed
- Add substance theme with per-group material rendering properties
- ``StructureComponentManager.Options`` state saving support
- ``ParamDefinition.Group.presets`` support

## [v2.4.1] - 2021-11-28

- Fix: allow atoms in aromatic rings to do hydrogen bonds

## [v2.4.0] - 2021-11-25

- Fix secondary-structure property handling
    - StructureElement.Property was incorrectly resolving type & key
    - StructureSelectionQuery helpers 'helix' & 'beta' were not ensuring property availability
- Re-enable VAO with better workaround (bind null elements buffer before deleting)
- Add ``Representation.geometryVersion`` (increments whenever the geometry of any of its visuals changes)
- Add support for grid-based smoothing of Overpaint and Transparency visual state for surfaces

## [v2.3.9] - 2021-11-20

- Workaround: switch off VAO support for now

## [v2.3.8] - 2021-11-20

- Fix double canvas context creation (in plugin context)
- Fix unused vertex attribute handling (track which are used, disable the rest)
- Workaround for VAO issue in Chrome 96 (can cause WebGL to crash on geometry updates)

## [v2.3.7] - 2021-11-15

- Added ``ViewerOptions.collapseRightPanel``
- Added ``Viewer.loadTrajectory`` to support loading "composed" trajectories (e.g. from gro + xtc)
- Fix: handle parent in Structure.remapModel
- Add ``rounded`` and ``square`` helix profile options to Cartoon representation (in addition to the default ``elliptical``)

## [v2.3.6] - 2021-11-8

- Add additional measurement controls: orientation (box, axes, ellipsoid) & plane (best fit)
- Improve aromatic bond visuals (add ``aromaticScale``, ``aromaticSpacing``, ``aromaticDashCount`` params)
- [Breaking] Change ``adjustCylinderLength`` default to ``false`` (set to true for focus representation)
- Fix marker highlight color overriding select color
- CellPack extension update
    - add binary model support
    - add compartment (including membrane) geometry support
    - add latest mycoplasma model example
- Prefer WebGL1 in Safari 15.1.

## [v2.3.5] - 2021-10-19

- Fix sequence viewer for PDB files with COMPND record and multichain entities.
- Fix index pair bonds order assignment

## [v2.3.4] - 2021-10-12

- Fix pickScale not taken into account in line/point shader
- Add pixel-scale, pick-scale & pick-padding GET params to Viewer app
- Fix selecting bonds not adding their atoms in selection manager
- Add ``preferAtoms`` option to SelectLoci/HighlightLoci behaviors
- Make the implicit atoms of bond visuals pickable
    - Add ``preferAtomPixelPadding`` to Canvas3dInteractionHelper
- Add points & crosses visuals to Line representation
- Add ``pickPadding`` config option (look around in case target pixel is empty)
- Add ``multipleBonds`` param to bond visuals with options: off, symmetric, offset
- Fix ``argparse`` config in servers.

## [v2.3.3] - 2021-10-01

- Fix direct volume shader

## [v2.3.2] - 2021-10-01

- Prefer WebGL1 on iOS devices until WebGL2 support has stabilized.

## [v2.3.1] - 2021-09-28

- Add Charmm saccharide names
- Treat missing occupancy column as occupancy of 1
- Fix line shader not accounting for aspect ratio
- [Breaking] Fix point repr & shader
    - Was unusable with ``wboit``
    - Replaced ``pointFilledCircle`` & ``pointEdgeBleach`` params by ``pointStyle`` (square, circle, fuzzy)
    - Set ``pointSizeAttenuation`` to false by default
    - Set ``sizeTheme`` to ``uniform`` by default
- Add ``markerPriority`` option to Renderer (useful in combination with edges of marking pass)
- Add support support for ``chem_comp_bond`` and ``struct_conn`` categories (fixes ModelServer behavior where these categories should have been present)
- Model and VolumeServer: fix argparse config

## [v2.3.0] - 2021-09-06

- Take include/exclude flags into account when displaying aromatic bonds
- Improve marking performance
    - Avoid unnecessary draw calls/ui updates when marking
    - Check if loci is superset of visual
    - Check if loci overlaps with unit visual
    - Ensure ``Interval`` is used for ranges instead of ``SortedArray``
    - Add uniform marker type
    - Special case for reversing previous mark
- Add optional marking pass
    - Outlines visible and hidden parts of highlighted/selected groups
    - Add highlightStrength/selectStrength renderer params

## [v2.2.3] - 2021-08-25

- Add ``invertCantorPairing`` helper function
- Add ``Mesh`` processing helper ``.smoothEdges``
- Smooth border of molecular-surface with ``includeParent`` enabled
- Hide ``includeParent`` option from gaussian-surface visuals (not particularly useful)
- Improved ``StructureElement.Loci.size`` performance (for marking large cellpack models)
- Fix new ``TransformData`` issues (camera/bounding helper not showing up)
- Improve marking performance (avoid superfluous calls to ``StructureElement.Loci.isWholeStructure``)

## [v2.2.2] - 2021-08-11

- Fix ``TransformData`` issues [#133](https://github.com/molstar/molstar/issues/133)
- Fix ``mol-script`` query compiler const expression recognition.

## [v2.2.1] - 2021-08-02

- Add surrounding atoms (5 Angstrom) structure selection query
- [Breaking] Add maxDistance prop to ``IndexPairBonds``
- Fix coordinateSystem not handled in ``Structure.asParent``
- Add ``dynamicBonds`` to ``Structure`` props (force re-calc on model change)
    - Expose as optional param in root structure transform helper
- Add overpaint support to geometry exporters
- ``InputObserver`` improvements
  - normalize wheel speed across browsers/platforms
  - support Safari gestures (used by ``TrackballControls``)
  - ``PinchInput.fractionDelta`` and use it in ``TrackballControls``

## [v2.2.0] - 2021-07-31

- Add ``tubularHelices`` parameter to Cartoon representation
- Add ``SdfFormat`` and update SDF parser to be able to parse data headers according to spec (hopefully :)) #230
- Fix mononucleotides detected as polymer components (#229)
- Set default outline scale back to 1
- Improved DCD reader cell angle handling (interpret near 0 angles as 90 deg)
- Handle more residue/atom names commonly used in force-fields
- Add USDZ support to ``geo-export`` extension.
- Fix ``includeParent`` support for multi-instance bond visuals.
- Add ``operator`` Loci granularity, selecting everything with the same operator name.
- Prefer ``_label_seq_id`` fields in secondary structure assignment.
- Support new EMDB API (https://www.ebi.ac.uk/emdb/api/entry/map/[EMBD-ID]) for EM volume contour levels.
- ``Canvas3D`` tweaks:
    - Update ``forceDraw`` logic.
    - Ensure the scene is re-rendered when viewport size changes.
    - Support ``noDraw`` mode in ``PluginAnimationLoop``.

## [v2.1.0] - 2021-07-05

- Add parameter for to display aromatic bonds as dashes next to solid cylinder/line.
- Add backbone representation
- Fix outline in orthographic mode and set default scale to 2.

## [v2.0.7] - 2021-06-23

- Add ability to specify ``volumeIndex`` in ``Viewer.loadVolumeFromUrl`` to better support Volume Server inputs.
- Support in-place reordering for trajectory ``Frame.x/y/z`` arrays for better memory efficiency.
- Fixed text CIF encoder edge cases (most notably single whitespace not being escaped).

## [v2.0.6] - 2021-06-01

- Add glTF (GLB) and STL support to ``geo-export`` extension.
- Protein crosslink improvements
    - Change O-S bond distance to allow for NOS bridges (doi:10.1038/s41586-021-03513-3)
    - Added NOS-bridges query & improved disulfide-bridges query
- Fix #178: ``IndexPairBonds`` for non-single residue structures (bug due to atom reordering).
- Add volumetric color smoothing for MolecularSurface and GaussianSurface representations (#173)
- Fix nested 3d grid lookup that caused results being overwritten in non-covalent interactions computation.
- Basic implementation of ``BestDatabaseSequenceMapping`` (parse from CIF, color theme, superposition).
- Add atom id ranges support to Selection UI.

## [v2.0.5] - 2021-04-26

- Ability to pass ``Canvas3DContext`` to ``PluginContext.fromCanvas``.
- Relative frame support for ``Canvas3D`` viewport.
- Fix bug in screenshot copy UI.
- Add ability to select residues from a list of identifiers to the Selection UI.
- Fix SSAO bugs when used with ``Canvas3D`` viewport.
- Support for  full pausing (no draw) rendering: ``Canvas3D.pause(true)``.
- Add ``MeshBuilder.addMesh``.
- Add ``Torus`` primitive.
- Lazy volume loading support.
- [Breaking] ``Viewer.loadVolumeFromUrl`` signature change.
    - ``loadVolumeFromUrl(url, format, isBinary, isovalues, entryId)`` => ``loadVolumeFromUrl({ url, format, isBinary }, isovalues, { entryId, isLazy })``
- Add ``TextureMesh`` support to ``geo-export`` extension.

## [v2.0.4] - 2021-04-20

- [WIP] Mesh export extension
- ``Structure.eachAtomicHierarchyElement`` (#161)
- Fixed reading multi-line values in SDF format
- Fixed Measurements UI labels (#166)

## [v2.0.3] - 2021-04-09

- Add support for ``ColorTheme.palette`` designed for providing gradient-like coloring.
- [Breaking] The ``zip`` function is now asynchronous and expects a ``RuntimeContext``. Also added ``Zip()`` returning a ``Task``.
- [Breaking] Add ``CubeGridFormat`` in ``alpha-orbitals`` extension.

## [v2.0.2] - 2021-03-29

- Add ``Canvas3D.getRenderObjects``.
- [WIP] Animate state interpolating, including model trajectories
- Recognise MSE, SEP, TPO, PTR and PCA as non-standard amino-acids.
- Fix VolumeFromDensityServerCif transform label

## [v2.0.1] - 2021-03-23

- Exclude tsconfig.commonjs.tsbuildinfo from npm bundle

## [v2.0.0] - 2021-03-23

Too many changes to list as this is the start of the changelog... Notably, default exports are now forbidden.<|MERGE_RESOLUTION|>--- conflicted
+++ resolved
@@ -6,10 +6,6 @@
 
 ## [Unreleased]
 
-<<<<<<< HEAD
-- CellPack extension tweaks
-    - Use instancing to create DNA/RNA curves to save memory
-=======
 
 ## [v3.11.0] - 2022-07-04
 
@@ -39,7 +35,6 @@
 - Fix missing ``super.componentWillUnmount()`` calls (@simeonborko)
 - Fix missing ``uGroupCount`` update for visuals
 - Fix missing aromatic bond display
->>>>>>> 7c420218
 
 ## [v3.9.0] - 2022-05-30
 
